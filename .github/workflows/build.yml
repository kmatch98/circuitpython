--- conflicted
+++ resolved
@@ -126,12 +126,9 @@
         - "metro_nrf52840_express"
         - "mini_sam_m4"
         - "monster_m4sk"
-<<<<<<< HEAD
         - "ndgarage_ndbit6"
-=======
         - "ohs2020_badge"
         - "openbook_m4"
->>>>>>> b3c09e1b
         - "particle_argon"
         - "particle_boron"
         - "particle_xenon"
