--- conflicted
+++ resolved
@@ -1481,17 +1481,10 @@
     #if MICROPY_ENABLE_GC
     if (gc_is_locked()) {
         mp_raise_msg(&mp_type_MemoryError, "memory allocation failed, heap is locked");
-<<<<<<< HEAD
+    }
     #endif
-    } else {
-        mp_raise_msg_varg(&mp_type_MemoryError,
-            "memory allocation failed, allocating %u bytes", (uint)num_bytes);
-=======
->>>>>>> 1f78e7a4
-    }
-    #endif
-    nlr_raise(mp_obj_new_exception_msg_varg(&mp_type_MemoryError,
-        "memory allocation failed, allocating %u bytes", (uint)num_bytes));
+    mp_raise_msg_varg(&mp_type_MemoryError,
+        "memory allocation failed, allocating %u bytes", (uint)num_bytes);
 }
 
 NORETURN void mp_raise_msg(const mp_obj_type_t *exc_type, const char *msg) {
@@ -1518,10 +1511,6 @@
     mp_raise_msg(&mp_type_RuntimeError, msg);
 }
 
-NORETURN void mp_raise_NotImplementedError(const char *msg) {
-    mp_raise_msg(&mp_type_NotImplementedError, msg);
-}
-
 NORETURN void mp_raise_ImportError(const char *msg) {
     mp_raise_msg(&mp_type_ImportError, msg);
 }
@@ -1554,11 +1543,11 @@
     nlr_raise(exception);
 }
 
-<<<<<<< HEAD
 NORETURN void mp_raise_OSError(int errno_) {
     nlr_raise(mp_obj_new_exception_arg1(&mp_type_OSError, MP_OBJ_NEW_SMALL_INT(errno_)));
-=======
+}
+
+
 NORETURN void mp_raise_NotImplementedError(const char *msg) {
     mp_raise_msg(&mp_type_NotImplementedError, msg);
->>>>>>> 1f78e7a4
 }