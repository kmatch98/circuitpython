/*
 * This file is part of the MicroPython project, http://micropython.org/
 *
 * The MIT License (MIT)
 *
 * Copyright (c) 2013, 2014 Damien P. George
 * Copyright (c) 2014 Paul Sokolovsky
 *
 * Permission is hereby granted, free of charge, to any person obtaining a copy
 * of this software and associated documentation files (the "Software"), to deal
 * in the Software without restriction, including without limitation the rights
 * to use, copy, modify, merge, publish, distribute, sublicense, and/or sell
 * copies of the Software, and to permit persons to whom the Software is
 * furnished to do so, subject to the following conditions:
 *
 * The above copyright notice and this permission notice shall be included in
 * all copies or substantial portions of the Software.
 *
 * THE SOFTWARE IS PROVIDED "AS IS", WITHOUT WARRANTY OF ANY KIND, EXPRESS OR
 * IMPLIED, INCLUDING BUT NOT LIMITED TO THE WARRANTIES OF MERCHANTABILITY,
 * FITNESS FOR A PARTICULAR PURPOSE AND NONINFRINGEMENT. IN NO EVENT SHALL THE
 * AUTHORS OR COPYRIGHT HOLDERS BE LIABLE FOR ANY CLAIM, DAMAGES OR OTHER
 * LIABILITY, WHETHER IN AN ACTION OF CONTRACT, TORT OR OTHERWISE, ARISING FROM,
 * OUT OF OR IN CONNECTION WITH THE SOFTWARE OR THE USE OR OTHER DEALINGS IN
 * THE SOFTWARE.
 */

#include <string.h>
#include <assert.h>

#include "py/objstr.h"
#include "py/objlist.h"
#include "py/runtime.h"

#include "supervisor/shared/translate.h"

#if MICROPY_PY_BUILTINS_STR_UNICODE

STATIC mp_obj_t mp_obj_new_str_iterator(mp_obj_t str, mp_obj_iter_buf_t *iter_buf);

/******************************************************************************/
/* str                                                                        */

STATIC void uni_print_quoted(const mp_print_t *print, const byte *str_data, uint str_len) {
    // this escapes characters, but it will be very slow to print (calling print many times)
    bool has_single_quote = false;
    bool has_double_quote = false;
    for (const byte *s = str_data, *top = str_data + str_len; !has_double_quote && s < top; s++) {
        if (*s == '\'') {
            has_single_quote = true;
        } else if (*s == '"') {
            has_double_quote = true;
        }
    }
    unichar quote_char = '\'';
    if (has_single_quote && !has_double_quote) {
        quote_char = '"';
    }
    mp_printf(print, "%c", quote_char);
    const byte *s = str_data, *top = str_data + str_len;
    while (s < top) {
        unichar ch;
        ch = utf8_get_char(s);
        s = utf8_next_char(s);
        if (ch == quote_char) {
            mp_printf(print, "\\%c", quote_char);
        } else if (ch == '\\') {
            mp_print_str(print, "\\\\");
        } else if (32 <= ch && ch <= 126) {
            mp_printf(print, "%c", ch);
        } else if (ch == '\n') {
            mp_print_str(print, "\\n");
        } else if (ch == '\r') {
            mp_print_str(print, "\\r");
        } else if (ch == '\t') {
            mp_print_str(print, "\\t");
        } else if (ch < 0x100) {
            mp_printf(print, "\\x%02x", ch);
        } else if (ch < 0x10000) {
            mp_printf(print, "\\u%04x", ch);
        } else {
            mp_printf(print, "\\U%08x", ch);
        }
    }
    mp_printf(print, "%c", quote_char);
}

STATIC void uni_print(const mp_print_t *print, mp_obj_t self_in, mp_print_kind_t kind) {
    GET_STR_DATA_LEN(self_in, str_data, str_len);
    #if MICROPY_PY_UJSON
    if (kind == PRINT_JSON) {
        mp_str_print_json(print, str_data, str_len);
        return;
    }
    #endif
    if (kind == PRINT_STR) {
        mp_printf(print, "%.*s", str_len, str_data);
    } else {
        uni_print_quoted(print, str_data, str_len);
    }
}

STATIC mp_obj_t uni_unary_op(mp_unary_op_t op, mp_obj_t self_in) {
    GET_STR_DATA_LEN(self_in, str_data, str_len);
    switch (op) {
        case MP_UNARY_OP_BOOL:
            return mp_obj_new_bool(str_len != 0);
        case MP_UNARY_OP_LEN:
            return MP_OBJ_NEW_SMALL_INT(utf8_charlen(str_data, str_len));
        default:
            return MP_OBJ_NULL; // op not supported
    }
}

size_t str_offset_to_index(const mp_obj_type_t *type, const byte *self_data, size_t self_len,
                           size_t offset) {
    if (offset > self_len) {
        mp_raise_ValueError(translate("offset out of bounds"));
    }

    if (type == &mp_type_bytes) {
        return offset;
    }

    size_t index_val = 0;
    const byte *s = self_data;
    for (size_t i = 0; i < offset; i++, s++) {
        if (!UTF8_IS_CONT(*s)) {
            ++index_val;
        }
    }
    return index_val;
}

// Convert an index into a pointer to its lead byte. Out of bounds indexing will raise IndexError or
// be capped to the first/last character of the string, depending on is_slice.
const byte *str_index_to_ptr(const mp_obj_type_t *type, const byte *self_data, size_t self_len,
                             mp_obj_t index, bool is_slice) {
    // All str functions also handle bytes objects, and they call str_index_to_ptr(),
    // so it must handle bytes.
    if (type == &mp_type_bytes) {
        // Taken from objstr.c:str_index_to_ptr()
        size_t index_val = mp_get_index(type, self_len, index, is_slice);
        return self_data + index_val;
    }

    mp_int_t i;
    // Copied from mp_get_index; I don't want bounds checking, just give me
    // the integer as-is. (I can't bounds-check without scanning the whole
    // string; an out-of-bounds index will be caught in the loops below.)
    if (MP_OBJ_IS_SMALL_INT(index)) {
        i = MP_OBJ_SMALL_INT_VALUE(index);
    } else if (!mp_obj_get_int_maybe(index, &i)) {
        mp_raise_TypeError_varg(translate("string indices must be integers, not %s"), mp_obj_get_type_str(index));
    }
    const byte *s, *top = self_data + self_len;
    if (i < 0)
    {
        // Negative indexing is performed by counting from the end of the string.
        for (s = top - 1; i; --s) {
            if (s < self_data) {
                if (is_slice) {
                    return self_data;
                }
                mp_raise_IndexError(translate("string index out of range"));
            }
            if (!UTF8_IS_CONT(*s)) {
                ++i;
            }
        }
        ++s;
    } else {
        // Positive indexing, correspondingly, counts from the start of the string.
        // It's assumed that negative indexing will generally be used with small
        // absolute values (eg str[-1], not str[-1000000]), which means it'll be
        // more efficient this way.
        s = self_data;
        while (1) {
            // First check out-of-bounds
            if (s >= top) {
                if (is_slice) {
                    return top;
                }
                mp_raise_IndexError(translate("string index out of range"));
            }
            // Then check completion
            if (i-- == 0) {
                break;
            }
            // Then skip UTF-8 char
            ++s;
            while (UTF8_IS_CONT(*s)) {
                ++s;
            }
        }
    }
    return s;
}

#pragma GCC diagnostic ignored "-Wunused-parameter"
<<<<<<< HEAD
STATIC mp_obj_t str_subscr(mp_obj_t self_in, mp_obj_t index, mp_obj_t value, mp_obj_t instance) {
=======
STATIC mp_obj_t str_subscr(mp_obj_t self_in, mp_obj_t index, mp_obj_t value) {
>>>>>>> f1a90396
    mp_obj_type_t *type = mp_obj_get_type(self_in);
    assert(type == &mp_type_str);
    GET_STR_DATA_LEN(self_in, self_data, self_len);
    if (value == MP_OBJ_SENTINEL) {
        // load
#if MICROPY_PY_BUILTINS_SLICE
        if (MP_OBJ_IS_TYPE(index, &mp_type_slice)) {
            mp_obj_t ostart, ostop, ostep;
            mp_obj_slice_get(index, &ostart, &ostop, &ostep);
            if (ostep != mp_const_none && ostep != MP_OBJ_NEW_SMALL_INT(1)) {
                mp_raise_NotImplementedError(translate("only slices with step=1 (aka None) are supported"));
            }

            const byte *pstart, *pstop;
            if (ostart != mp_const_none) {
                pstart = str_index_to_ptr(type, self_data, self_len, ostart, true);
            } else {
                pstart = self_data;
            }
            if (ostop != mp_const_none) {
                // pstop will point just after the stop character. This depends on
                // the \0 at the end of the string.
                pstop = str_index_to_ptr(type, self_data, self_len, ostop, true);
            } else {
                pstop = self_data + self_len;
            }
            if (pstop < pstart) {
                return MP_OBJ_NEW_QSTR(MP_QSTR_);
            }
            return mp_obj_new_str_of_type(type, (const byte *)pstart, pstop - pstart);
        }
#endif
        const byte *s = str_index_to_ptr(type, self_data, self_len, index, false);
        int len = 1;
        if (UTF8_IS_NONASCII(*s)) {
            // Count the number of 1 bits (after the first)
            for (char mask = 0x40; *s & mask; mask >>= 1) {
                ++len;
            }
        }
        return mp_obj_new_str_via_qstr((const char*)s, len); // This will create a one-character string
    } else {
        return MP_OBJ_NULL; // op not supported
    }
}

STATIC const mp_rom_map_elem_t struni_locals_dict_table[] = {
#if MICROPY_CPYTHON_COMPAT
    { MP_ROM_QSTR(MP_QSTR_encode), MP_ROM_PTR(&str_encode_obj) },
#endif
    { MP_ROM_QSTR(MP_QSTR_find), MP_ROM_PTR(&str_find_obj) },
    { MP_ROM_QSTR(MP_QSTR_rfind), MP_ROM_PTR(&str_rfind_obj) },
    { MP_ROM_QSTR(MP_QSTR_index), MP_ROM_PTR(&str_index_obj) },
    { MP_ROM_QSTR(MP_QSTR_rindex), MP_ROM_PTR(&str_rindex_obj) },
    { MP_ROM_QSTR(MP_QSTR_join), MP_ROM_PTR(&str_join_obj) },
    { MP_ROM_QSTR(MP_QSTR_split), MP_ROM_PTR(&str_split_obj) },
    #if MICROPY_PY_BUILTINS_STR_SPLITLINES
    { MP_ROM_QSTR(MP_QSTR_splitlines), MP_ROM_PTR(&str_splitlines_obj) },
    #endif
    { MP_ROM_QSTR(MP_QSTR_rsplit), MP_ROM_PTR(&str_rsplit_obj) },
    { MP_ROM_QSTR(MP_QSTR_startswith), MP_ROM_PTR(&str_startswith_obj) },
    { MP_ROM_QSTR(MP_QSTR_endswith), MP_ROM_PTR(&str_endswith_obj) },
    { MP_ROM_QSTR(MP_QSTR_strip), MP_ROM_PTR(&str_strip_obj) },
    { MP_ROM_QSTR(MP_QSTR_lstrip), MP_ROM_PTR(&str_lstrip_obj) },
    { MP_ROM_QSTR(MP_QSTR_rstrip), MP_ROM_PTR(&str_rstrip_obj) },
    { MP_ROM_QSTR(MP_QSTR_format), MP_ROM_PTR(&str_format_obj) },
    { MP_ROM_QSTR(MP_QSTR_replace), MP_ROM_PTR(&str_replace_obj) },
    { MP_ROM_QSTR(MP_QSTR_count), MP_ROM_PTR(&str_count_obj) },
    #if MICROPY_PY_BUILTINS_STR_PARTITION
    { MP_ROM_QSTR(MP_QSTR_partition), MP_ROM_PTR(&str_partition_obj) },
    { MP_ROM_QSTR(MP_QSTR_rpartition), MP_ROM_PTR(&str_rpartition_obj) },
    #endif
    #if MICROPY_PY_BUILTINS_STR_CENTER
    { MP_ROM_QSTR(MP_QSTR_center), MP_ROM_PTR(&str_center_obj) },
    #endif
    { MP_ROM_QSTR(MP_QSTR_lower), MP_ROM_PTR(&str_lower_obj) },
    { MP_ROM_QSTR(MP_QSTR_upper), MP_ROM_PTR(&str_upper_obj) },
    { MP_ROM_QSTR(MP_QSTR_isspace), MP_ROM_PTR(&str_isspace_obj) },
    { MP_ROM_QSTR(MP_QSTR_isalpha), MP_ROM_PTR(&str_isalpha_obj) },
    { MP_ROM_QSTR(MP_QSTR_isdigit), MP_ROM_PTR(&str_isdigit_obj) },
    { MP_ROM_QSTR(MP_QSTR_isupper), MP_ROM_PTR(&str_isupper_obj) },
    { MP_ROM_QSTR(MP_QSTR_islower), MP_ROM_PTR(&str_islower_obj) },
};

STATIC MP_DEFINE_CONST_DICT(struni_locals_dict, struni_locals_dict_table);

const mp_obj_type_t mp_type_str = {
    { &mp_type_type },
    .name = MP_QSTR_str,
    .print = uni_print,
    .make_new = mp_obj_str_make_new,
    .unary_op = uni_unary_op,
    .binary_op = mp_obj_str_binary_op,
    .subscr = str_subscr,
    .getiter = mp_obj_new_str_iterator,
    .buffer_p = { .get_buffer = mp_obj_str_get_buffer },
    .locals_dict = (mp_obj_dict_t*)&struni_locals_dict,
};

/******************************************************************************/
/* str iterator                                                               */

typedef struct _mp_obj_str_it_t {
    mp_obj_base_t base;
    mp_fun_1_t iternext;
    mp_obj_t str;
    size_t cur;
} mp_obj_str_it_t;

STATIC mp_obj_t str_it_iternext(mp_obj_t self_in) {
    mp_obj_str_it_t *self = MP_OBJ_TO_PTR(self_in);
    GET_STR_DATA_LEN(self->str, str, len);
    if (self->cur < len) {
        const byte *cur = str + self->cur;
        const byte *end = utf8_next_char(str + self->cur);
        mp_obj_t o_out = mp_obj_new_str_via_qstr((const char*)cur, end - cur);
        self->cur += end - cur;
        return o_out;
    } else {
        return MP_OBJ_STOP_ITERATION;
    }
}

STATIC mp_obj_t mp_obj_new_str_iterator(mp_obj_t str, mp_obj_iter_buf_t *iter_buf) {
    assert(sizeof(mp_obj_str_it_t) <= sizeof(mp_obj_iter_buf_t));
    mp_obj_str_it_t *o = (mp_obj_str_it_t*)iter_buf;
    o->base.type = &mp_type_polymorph_iter;
    o->iternext = str_it_iternext;
    o->str = str;
    o->cur = 0;
    return MP_OBJ_FROM_PTR(o);
}

#endif // MICROPY_PY_BUILTINS_STR_UNICODE<|MERGE_RESOLUTION|>--- conflicted
+++ resolved
@@ -198,11 +198,7 @@
 }
 
 #pragma GCC diagnostic ignored "-Wunused-parameter"
-<<<<<<< HEAD
-STATIC mp_obj_t str_subscr(mp_obj_t self_in, mp_obj_t index, mp_obj_t value, mp_obj_t instance) {
-=======
 STATIC mp_obj_t str_subscr(mp_obj_t self_in, mp_obj_t index, mp_obj_t value) {
->>>>>>> f1a90396
     mp_obj_type_t *type = mp_obj_get_type(self_in);
     assert(type == &mp_type_str);
     GET_STR_DATA_LEN(self_in, self_data, self_len);
