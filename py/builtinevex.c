--- conflicted
+++ resolved
@@ -136,12 +136,6 @@
     mp_lexer_t *lex;
     if (MICROPY_PY_BUILTINS_EXECFILE && parse_input_kind == MP_PARSE_SINGLE_INPUT) {
         lex = mp_lexer_new_from_file(str);
-<<<<<<< HEAD
-        if (lex == NULL) {
-            mp_raise_msg_varg(&mp_type_OSError, "could not open file '%s'", str);
-        }
-=======
->>>>>>> 869cdcfd
         parse_input_kind = MP_PARSE_FILE_INPUT;
     } else {
         lex = mp_lexer_new_from_str_len(MP_QSTR__lt_string_gt_, str, str_len, 0);
