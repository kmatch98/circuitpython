--- conflicted
+++ resolved
@@ -2,14 +2,11 @@
 #
 # SPDX-License-Identifier: MIT
 
-<<<<<<< HEAD
 # Run with 'python tools/extract_pyi.py shared-bindings/ path/to/stub/dir
 # You can also test a specific library in shared-bindings by putting the path
 # to that directory instead
 
-=======
 import ast
->>>>>>> e047ea28
 import os
 import re
 import sys
@@ -127,35 +124,9 @@
     # Validate that the module is a parseable stub.
     total += 1
     try:
-<<<<<<< HEAD
-        tree = astroid.parse(stub_contents)
-        for i in tree.body:
-            if 'name' in i.__dict__:
-                print()
-                print(i.__dict__['name'])
-                for j in i.body:
-                    if isinstance(j, astroid.scoped_nodes.FunctionDef):
-                        for k, l in zip(j.args.__dict__['annotations'], j.args.__dict__['args']):
-                            # K is type, l is name
-                            if l.name != 'self':
-                                if not k:
-                                    print(f"Missing parameter type: {j.__dict__['name']} on line {j.__dict__['lineno']}")
-                                elif str(type(k)) == "<class 'astroid.node_classes.Name'>":
-                                   if k.name == 'Any':
-                                      print(f"'Any' parameter type: {j.__dict__['name']} on line {j.__dict__['lineno']}")
-                        if j.returns:
-                            if 'Any' in j.returns.__dict__.values():
-                                print(f"Missing return type: {j.__dict__['name']} on line {j.__dict__['lineno']}")
-                    elif isinstance(j, astroid.node_classes.AnnAssign):
-                        if 'name' in j.__dict__['annotation'].__dict__:
-                            if j.__dict__['annotation'].__dict__['name'] == 'Any':
-                                print(f"missing attribute type: {j.__dict__['target'].name} on line {j.__dict__['lineno']}")
-
-=======
         tree = ast.parse(stub_contents)
         imports = extract_imports(tree)
         report_missing_annotations(tree)
->>>>>>> e047ea28
         ok += 1
     except SyntaxError as e:
         traceback.print_exception(type(e), e, e.__traceback__)
