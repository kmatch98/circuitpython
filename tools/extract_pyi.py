--- conflicted
+++ resolved
@@ -73,15 +73,10 @@
     except astroid.exceptions.AstroidSyntaxError as e:
         e = e.__cause__
         traceback.print_exception(type(e), e, e.__traceback__)
-<<<<<<< HEAD
-=======
-    except TypeError as err:
-        print(err)
     print()
     return ok, total
 
 ok, total = convert_folder(top_level, stub_directory)
->>>>>>> e67d6756
 
 print(f"{ok} ok out of {total}")
 
