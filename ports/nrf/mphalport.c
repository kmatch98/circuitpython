/*
 * This file is part of the MicroPython project, http://micropython.org/
 *
 * The MIT License (MIT)
 *
 * Copyright (c) 2015 Glenn Ruben Bakke
 * Copyright (c) 2018 Artur Pacholec
 *
 * Permission is hereby granted, free of charge, to any person obtaining a copy
 * of this software and associated documentation files (the "Software"), to deal
 * in the Software without restriction, including without limitation the rights
 * to use, copy, modify, merge, publish, distribute, sublicense, and/or sell
 * copies of the Software, and to permit persons to whom the Software is
 * furnished to do so, subject to the following conditions:
 *
 * The above copyright notice and this permission notice shall be included in
 * all copies or substantial portions of the Software.
 *
 * THE SOFTWARE IS PROVIDED "AS IS", WITHOUT WARRANTY OF ANY KIND, EXPRESS OR
 * IMPLIED, INCLUDING BUT NOT LIMITED TO THE WARRANTIES OF MERCHANTABILITY,
 * FITNESS FOR A PARTICULAR PURPOSE AND NONINFRINGEMENT. IN NO EVENT SHALL THE
 * AUTHORS OR COPYRIGHT HOLDERS BE LIABLE FOR ANY CLAIM, DAMAGES OR OTHER
 * LIABILITY, WHETHER IN AN ACTION OF CONTRACT, TORT OR OTHERWISE, ARISING FROM,
 * OUT OF OR IN CONNECTION WITH THE SOFTWARE OR THE USE OR OTHER DEALINGS IN
 * THE SOFTWARE.
 */

#include <errno.h>
#include <string.h>

#include "mphalport.h"
#include "py/mpstate.h"


#if (MICROPY_PY_BLE_NUS == 0)

#if !defined( NRF52840_XXAA) || ( defined(CFG_HWUART_FOR_SERIAL) && CFG_HWUART_FOR_SERIAL == 1 )
int mp_hal_stdin_rx_chr(void) {
    uint8_t data = 0;

    while (!nrfx_uart_rx_ready(&serial_instance));

    const nrfx_err_t err = nrfx_uart_rx(&serial_instance, &data, sizeof(data));
    if (err == NRFX_SUCCESS)
        NRFX_ASSERT(err);

    return data;
}

bool mp_hal_stdin_any(void) {
    return nrfx_uart_rx_ready(&serial_instance);
}

void mp_hal_stdout_tx_strn(const char *str, mp_uint_t len) {
    if (len == 0)
        return;

    const nrfx_err_t err = nrfx_uart_tx(&serial_instance, (uint8_t*)str, len);
    if (err == NRFX_SUCCESS)
        NRFX_ASSERT(err);
}

#else

#include "tusb.h"

int mp_hal_stdin_rx_chr(void) {
    for (;;) {
        #ifdef MICROPY_VM_HOOK_LOOP
            MICROPY_VM_HOOK_LOOP
        #endif
        // if (reload_requested) {
        //     return CHAR_CTRL_D;
        // }

        if (tud_cdc_available()) {
            #ifdef MICROPY_HW_LED_RX
            gpio_toggle_pin_level(MICROPY_HW_LED_RX);
            #endif
            return tud_cdc_read_char();
        }
    }

    return 0;
}

bool mp_hal_stdin_any(void) {
    return tud_cdc_available() > 0;
}

<<<<<<< HEAD
void mp_hal_stdout_tx_strn(const char *str, mp_uint_t len) {

    #ifdef MICROPY_HW_LED_TX
    gpio_toggle_pin_level(MICROPY_HW_LED_TX);
    #endif

    #ifdef CIRCUITPY_BOOT_OUTPUT_FILE
    if (boot_output_file != NULL) {
        UINT bytes_written = 0;
        f_write(boot_output_file, str, len, &bytes_written);
    }
    #endif

    tud_cdc_write(str, len);
}

#endif // USB

#endif // NUS


/*------------------------------------------------------------------*/
/* delay
 *------------------------------------------------------------------*/
void mp_hal_delay_ms(mp_uint_t delay) {
    uint64_t start_tick = ticks_ms;
    uint64_t duration = 0;
    while (duration < delay) {
        #ifdef MICROPY_VM_HOOK_LOOP
            MICROPY_VM_HOOK_LOOP
        #endif
        // Check to see if we've been CTRL-Ced by autoreload or the user.
        if(MP_STATE_VM(mp_pending_exception) == MP_OBJ_FROM_PTR(&MP_STATE_VM(mp_kbd_exception))) {
            break;
        }
        duration = (ticks_ms - start_tick);
        // TODO(tannewt): Go to sleep for a little while while we wait.
    }
}
=======
void mp_hal_stdout_tx_str(const char *str) {
    mp_hal_stdout_tx_strn(str, strlen(str));
}

void mp_hal_delay_ms(mp_uint_t ms) {
    NRFX_DELAY_US(ms * 1000);
}

void mp_hal_delay_us(mp_uint_t us) {
    NRFX_DELAY_US(us);
}
>>>>>>> 4962468f
<|MERGE_RESOLUTION|>--- conflicted
+++ resolved
@@ -25,7 +25,6 @@
  * THE SOFTWARE.
  */
 
-#include <errno.h>
 #include <string.h>
 
 #include "mphalport.h"
@@ -88,7 +87,6 @@
     return tud_cdc_available() > 0;
 }
 
-<<<<<<< HEAD
 void mp_hal_stdout_tx_strn(const char *str, mp_uint_t len) {
 
     #ifdef MICROPY_HW_LED_TX
@@ -128,16 +126,3 @@
         // TODO(tannewt): Go to sleep for a little while while we wait.
     }
 }
-=======
-void mp_hal_stdout_tx_str(const char *str) {
-    mp_hal_stdout_tx_strn(str, strlen(str));
-}
-
-void mp_hal_delay_ms(mp_uint_t ms) {
-    NRFX_DELAY_US(ms * 1000);
-}
-
-void mp_hal_delay_us(mp_uint_t us) {
-    NRFX_DELAY_US(us);
-}
->>>>>>> 4962468f
