--- conflicted
+++ resolved
@@ -18,10 +18,5 @@
 
 LD_COMMON = boards/common_default.ld
 LD_FILE = boards/STM32F401xe_boot.ld
-<<<<<<< HEAD
-
 # For debugging - also comment BOOTLOADER_OFFSET and BOARD_VTOR_DEFER
-=======
-# use for internal flash
->>>>>>> fe73cfb9
 # LD_FILE = boards/STM32F401xe_fs.ld