/*
 * This file is part of the MicroPython project, http://micropython.org/
 *
 * The MIT License (MIT)
 *
 * Copyright (c) 2016 Damien P. George
 *
 * Permission is hereby granted, free of charge, to any person obtaining a copy
 * of this software and associated documentation files (the "Software"), to deal
 * in the Software without restriction, including without limitation the rights
 * to use, copy, modify, merge, publish, distribute, sublicense, and/or sell
 * copies of the Software, and to permit persons to whom the Software is
 * furnished to do so, subject to the following conditions:
 *
 * The above copyright notice and this permission notice shall be included in
 * all copies or substantial portions of the Software.
 *
 * THE SOFTWARE IS PROVIDED "AS IS", WITHOUT WARRANTY OF ANY KIND, EXPRESS OR
 * IMPLIED, INCLUDING BUT NOT LIMITED TO THE WARRANTIES OF MERCHANTABILITY,
 * FITNESS FOR A PARTICULAR PURPOSE AND NONINFRINGEMENT. IN NO EVENT SHALL THE
 * AUTHORS OR COPYRIGHT HOLDERS BE LIABLE FOR ANY CLAIM, DAMAGES OR OTHER
 * LIABILITY, WHETHER IN AN ACTION OF CONTRACT, TORT OR OTHERWISE, ARISING FROM,
 * OUT OF OR IN CONNECTION WITH THE SOFTWARE OR THE USE OR OTHER DEALINGS IN
 * THE SOFTWARE.
 */

#include "shared-bindings/microcontroller/__init__.h"
#include "shared-bindings/busio/UART.h"

#include "mpconfigport.h"
#include "lib/utils/interrupt_char.h"
#include "py/gc.h"
#include "py/mperrno.h"
#include "py/runtime.h"
#include "py/stream.h"
#include "supervisor/shared/translate.h"
#include "supervisor/shared/tick.h"

#include "hpl_sercom_config.h"
#include "peripheral_clk_config.h"

#include "hal/include/hal_gpio.h"
#include "hal/include/hal_usart_async.h"
#include "hal/include/hpl_usart_async.h"

#include "samd/sercom.h"

// Do-nothing callback needed so that usart_async code will enable rx interrupts.
// See comment below re usart_async_register_callback()
static void usart_async_rxc_callback(const struct usart_async_descriptor *const descr) {
    // Nothing needs to be done by us.
}

void common_hal_busio_uart_construct(busio_uart_obj_t *self,
        const mcu_pin_obj_t * tx, const mcu_pin_obj_t * rx, uint32_t baudrate,
        uint8_t bits, uart_parity_t parity, uint8_t stop, mp_float_t timeout,
        uint16_t receiver_buffer_size) {
    Sercom* sercom = NULL;
    uint8_t sercom_index = 255; // Unset index
    uint32_t rx_pinmux = 0;
    uint8_t rx_pad = 255; // Unset pad
    uint32_t tx_pinmux = 0;
    uint8_t tx_pad = 255; // Unset pad

    if (bits > 8) {
        mp_raise_NotImplementedError(translate("bytes > 8 bits not supported"));
    }

    bool have_tx = tx != mp_const_none;
    bool have_rx = rx != mp_const_none;
    if (!have_tx && !have_rx) {
        mp_raise_ValueError(translate("tx and rx cannot both be None"));
    }

    self->baudrate = baudrate;
    self->character_bits = bits;
    self->timeout_ms = timeout * 1000;

    // This assignment is only here because the usart_async routines take a *const argument.
    struct usart_async_descriptor * const usart_desc_p = (struct usart_async_descriptor * const) &self->usart_desc;

    for (int i = 0; i < NUM_SERCOMS_PER_PIN; i++) {
        Sercom* potential_sercom = NULL;
        if (have_tx) {
            sercom_index = tx->sercom[i].index;
            if (sercom_index >= SERCOM_INST_NUM) {
                continue;
            }
            potential_sercom = sercom_insts[sercom_index];
#ifdef SAMD21
	    if (potential_sercom->USART.CTRLA.bit.ENABLE != 0 ||
                !(tx->sercom[i].pad == 0 ||
                  tx->sercom[i].pad == 2)) {
                continue;
            }
#endif
#ifdef SAMD51
	    if (potential_sercom->USART.CTRLA.bit.ENABLE != 0 ||
                !(tx->sercom[i].pad == 0)) {
                continue;
            }
#endif
            tx_pinmux = PINMUX(tx->number, (i == 0) ? MUX_C : MUX_D);
            tx_pad = tx->sercom[i].pad;
            if (rx == mp_const_none) {
                sercom = potential_sercom;
                break;
            }
        }
        for (int j = 0; j < NUM_SERCOMS_PER_PIN; j++) {
            if (((!have_tx && rx->sercom[j].index < SERCOM_INST_NUM &&
                  sercom_insts[rx->sercom[j].index]->USART.CTRLA.bit.ENABLE == 0) ||
                 sercom_index == rx->sercom[j].index) &&
                rx->sercom[j].pad != tx_pad) {
                rx_pinmux = PINMUX(rx->number, (j == 0) ? MUX_C : MUX_D);
                rx_pad = rx->sercom[j].pad;
                sercom = sercom_insts[rx->sercom[j].index];
                sercom_index = rx->sercom[j].index;
                break;
            }
        }
        if (sercom != NULL) {
            break;
        }
    }
    if (sercom == NULL) {
        mp_raise_ValueError(translate("Invalid pins"));
    }
    if (!have_tx) {
        tx_pad = 0;
        if (rx_pad == 0) {
            tx_pad = 2;
        }
    }
    if (!have_rx) {
        rx_pad = (tx_pad + 1) % 4;
    }

    // Set up clocks on SERCOM.
    samd_peripherals_sercom_clock_init(sercom, sercom_index);

    if (rx && receiver_buffer_size > 0) {
        self->buffer_length = receiver_buffer_size;
        // Initially allocate the UART's buffer in the long-lived part of the
        // heap.  UARTs are generally long-lived objects, but the "make long-
        // lived" machinery is incapable of moving internal pointers like
        // self->buffer, so do it manually.  (However, as long as internal
        // pointers like this are NOT moved, allocating the buffer
        // in the long-lived pool is not strictly necessary)
        self->buffer = (uint8_t *) gc_alloc(self->buffer_length * sizeof(uint8_t), false, true);
        if (self->buffer == NULL) {
            common_hal_busio_uart_deinit(self);
            mp_raise_msg(&mp_type_MemoryError, translate("Failed to allocate RX buffer"));
        }
    } else {
        self->buffer_length = 0;
        self->buffer = NULL;
    }

    if (usart_async_init(usart_desc_p, sercom, self->buffer, self->buffer_length, NULL) != ERR_NONE) {
        mp_raise_ValueError(translate("Could not initialize UART"));
    }

    // usart_async_init() sets a number of defaults based on a prototypical SERCOM
    // which don't necessarily match what we need. After calling it, set the values
    // specific to this instantiation of UART.

    // Set pads computed for this SERCOM.
    // TXPO:
    // 0x0: TX pad 0; no RTS/CTS
    // 0x1: TX pad 2; no RTS/CTS
    // 0x2: TX pad 0; RTS: pad 2, CTS: pad 3 (not used by us right now)
    // So divide by 2 to map pad to value.
    // RXPO:
    // 0x0: RX pad 0
    // 0x1: RX pad 1
    // 0x2: RX pad 2
    // 0x3: RX pad 3

    // Doing a group mask and set of the registers saves 60 bytes over setting the bitfields individually.

    sercom->USART.CTRLA.reg &= ~(SERCOM_USART_CTRLA_TXPO_Msk |
                                 SERCOM_USART_CTRLA_RXPO_Msk |
                                 SERCOM_USART_CTRLA_FORM_Msk);
    sercom->USART.CTRLA.reg |= SERCOM_USART_CTRLA_TXPO(tx_pad / 2) |
                               SERCOM_USART_CTRLA_RXPO(rx_pad) |
                               (parity == PARITY_NONE ? 0 : SERCOM_USART_CTRLA_FORM(1));

    // Enable tx and/or rx based on whether the pins were specified.
    // CHSIZE is 0 for 8 bits, 5, 6, 7 for 5, 6, 7 bits. 1 for 9 bits, but we don't support that.
    sercom->USART.CTRLB.reg &= ~(SERCOM_USART_CTRLB_TXEN |
                                 SERCOM_USART_CTRLB_RXEN |
                                 SERCOM_USART_CTRLB_PMODE |
                                 SERCOM_USART_CTRLB_SBMODE |
                                 SERCOM_USART_CTRLB_CHSIZE_Msk);
    sercom->USART.CTRLB.reg |= (have_tx ? SERCOM_USART_CTRLB_TXEN : 0) |
                               (have_rx ? SERCOM_USART_CTRLB_RXEN : 0) |
                               (parity == PARITY_ODD ? SERCOM_USART_CTRLB_PMODE : 0) |
                               (stop > 1 ? SERCOM_USART_CTRLB_SBMODE : 0) |
                               SERCOM_USART_CTRLB_CHSIZE(bits % 8);

    // Set baud rate
    common_hal_busio_uart_set_baudrate(self, baudrate);

    // Turn on rx interrupt handling. The UART async driver has its own set of internal callbacks,
    // which are set up by uart_async_init(). These in turn can call user-specified callbacks.
    // In fact, the actual interrupts are not enabled unless we set up a user-specified callback.
    // This is confusing. It's explained in the Atmel START User Guide -> Implementation Description ->
    // Different read function behavior in some asynchronous drivers. As of this writing:
    // http://start.atmel.com/static/help/index.html?GUID-79201A5A-226F-4FBB-B0B8-AB0BE0554836
    // Look at the ASFv4 code example for async USART.
    usart_async_register_callback(usart_desc_p, USART_ASYNC_RXC_CB, usart_async_rxc_callback);


    if (have_tx) {
        gpio_set_pin_direction(tx->number, GPIO_DIRECTION_OUT);
        gpio_set_pin_pull_mode(tx->number, GPIO_PULL_OFF);
        gpio_set_pin_function(tx->number, tx_pinmux);
        self->tx_pin  = tx->number;
        claim_pin(tx);
    } else {
        self->tx_pin = NO_PIN;
    }

    if (have_rx) {
        gpio_set_pin_direction(rx->number, GPIO_DIRECTION_IN);
        gpio_set_pin_pull_mode(rx->number, GPIO_PULL_OFF);
        gpio_set_pin_function(rx->number, rx_pinmux);
        self->rx_pin  = rx->number;
        claim_pin(rx);
    } else {
        self->rx_pin = NO_PIN;
    }

    usart_async_enable(usart_desc_p);
}

bool common_hal_busio_uart_deinited(busio_uart_obj_t *self) {
    return self->rx_pin == NO_PIN && self->tx_pin == NO_PIN;
}

void common_hal_busio_uart_deinit(busio_uart_obj_t *self) {
    if (common_hal_busio_uart_deinited(self)) {
        return;
    }
    // This assignment is only here because the usart_async routines take a *const argument.
    struct usart_async_descriptor * const usart_desc_p = (struct usart_async_descriptor * const) &self->usart_desc;
    usart_async_disable(usart_desc_p);
    usart_async_deinit(usart_desc_p);
    reset_pin_number(self->rx_pin);
    reset_pin_number(self->tx_pin);
    self->rx_pin = NO_PIN;
    self->tx_pin = NO_PIN;
}

// Read characters.
size_t common_hal_busio_uart_read(busio_uart_obj_t *self, uint8_t *data, size_t len, int *errcode) {
    if (self->rx_pin == NO_PIN) {
        mp_raise_ValueError(translate("No RX pin"));
    }

    // This assignment is only here because the usart_async routines take a *const argument.
    struct usart_async_descriptor * const usart_desc_p = (struct usart_async_descriptor * const) &self->usart_desc;

    if (len == 0) {
        // Nothing to read.
        return 0;
    }

    struct io_descriptor *io;
    usart_async_get_io_descriptor(usart_desc_p, &io);

    size_t total_read = 0;
    uint64_t start_ticks = supervisor_ticks_ms64();

    // Busy-wait until timeout or until we've read enough chars.
    while (supervisor_ticks_ms64() - start_ticks <= self->timeout_ms) {
        // Read as many chars as we can right now, up to len.
        size_t num_read = io_read(io, data, len);

        // Advance pointer in data buffer, and decrease how many chars left to read.
        data += num_read;
        len -= num_read;
        total_read += num_read;
        if (len == 0) {
            // Don't need to read any more: data buf is full.
            break;
        }
        if (num_read > 0) {
            // Reset the timeout on every character read.
            start_ticks = supervisor_ticks_ms64();
        }
        RUN_BACKGROUND_TASKS;
        // Allow user to break out of a timeout with a KeyboardInterrupt.
        if (mp_hal_is_interrupted()) {
            break;
        }
        // If we are zero timeout, make sure we don't loop again (in the event
        // we read in under 1ms)
        if (self->timeout_ms == 0) {
            break;
        }
    }

    if (total_read == 0) {
        *errcode = EAGAIN;
        return MP_STREAM_ERROR;
    }

    return total_read;
}

// Write characters.
size_t common_hal_busio_uart_write(busio_uart_obj_t *self, const uint8_t *data, size_t len, int *errcode) {
    if (self->tx_pin == NO_PIN) {
        mp_raise_ValueError(translate("No TX pin"));
    }

    // This assignment is only here because the usart_async routines take a *const argument.
    struct usart_async_descriptor * const usart_desc_p = (struct usart_async_descriptor * const) &self->usart_desc;

    struct io_descriptor *io;
    usart_async_get_io_descriptor(usart_desc_p, &io);

    // Start writing characters. This is non-blocking and will
    // return immediately after setting up the write.
    if (io_write(io, data, len) < 0) {
        *errcode = MP_EAGAIN;
        return MP_STREAM_ERROR;
    }

<<<<<<< HEAD
    // Wait until write is complete or timeout.
    bool done = false;
    uint64_t start_ticks = supervisor_ticks_ms64();
    // Busy-wait for timeout.
    while (supervisor_ticks_ms64() - start_ticks < self->timeout_ms) {
        if (usart_async_is_tx_empty(usart_desc_p)) {
            done = true;
=======
    // Busy-wait until all characters transmitted.
    struct usart_async_status async_status;
    while (true) {
        usart_async_get_status(usart_desc_p, &async_status);
        if (async_status.txcnt >= len) {
>>>>>>> 83ecb1b6
            break;
        }
        RUN_BACKGROUND_TASKS;
    }

    return len;
}

uint32_t common_hal_busio_uart_get_baudrate(busio_uart_obj_t *self) {
    return self->baudrate;
}

void common_hal_busio_uart_set_baudrate(busio_uart_obj_t *self, uint32_t baudrate) {
    // This assignment is only here because the usart_async routines take a *const argument.
    struct usart_async_descriptor * const usart_desc_p = (struct usart_async_descriptor * const) &self->usart_desc;
    usart_async_set_baud_rate(usart_desc_p,
                              // Samples and ARITHMETIC vs FRACTIONAL must correspond to USART_SAMPR in
                              // hpl_sercom_config.h.
                              _usart_async_calculate_baud_rate(baudrate,  // e.g. 9600 baud
                                                               PROTOTYPE_SERCOM_USART_ASYNC_CLOCK_FREQUENCY,
                                                               16,   // samples
                                                               USART_BAUDRATE_ASYNCH_ARITHMETIC,
                                                               0  // fraction - not used for ARITHMETIC
                                                               ));
    self->baudrate = baudrate;
}

mp_float_t common_hal_busio_uart_get_timeout(busio_uart_obj_t *self) {
    return (mp_float_t) (self->timeout_ms / 1000.0f);
}

void common_hal_busio_uart_set_timeout(busio_uart_obj_t *self, mp_float_t timeout) {
    self->timeout_ms = timeout * 1000;
}

uint32_t common_hal_busio_uart_rx_characters_available(busio_uart_obj_t *self) {
    // This assignment is only here because the usart_async routines take a *const argument.
    struct usart_async_descriptor * const usart_desc_p = (struct usart_async_descriptor * const) &self->usart_desc;
    struct usart_async_status async_status;
    usart_async_get_status(usart_desc_p, &async_status);
    return async_status.rxcnt;
}

void common_hal_busio_uart_clear_rx_buffer(busio_uart_obj_t *self) {
    // This assignment is only here because the usart_async routines take a *const argument.
    struct usart_async_descriptor * const usart_desc_p = (struct usart_async_descriptor * const) &self->usart_desc;
    usart_async_flush_rx_buffer(usart_desc_p);

}

// True if there are no characters still to be written.
bool common_hal_busio_uart_ready_to_tx(busio_uart_obj_t *self) {
    if (self->tx_pin == NO_PIN) {
        return false;
    }
    // This assignment is only here because the usart_async routines take a *const argument.
    struct usart_async_descriptor * const usart_desc_p = (struct usart_async_descriptor * const) &self->usart_desc;
    struct usart_async_status async_status;
    usart_async_get_status(usart_desc_p, &async_status);
    return !(async_status.flags & USART_ASYNC_STATUS_BUSY);
}<|MERGE_RESOLUTION|>--- conflicted
+++ resolved
@@ -329,21 +329,11 @@
         return MP_STREAM_ERROR;
     }
 
-<<<<<<< HEAD
-    // Wait until write is complete or timeout.
-    bool done = false;
-    uint64_t start_ticks = supervisor_ticks_ms64();
-    // Busy-wait for timeout.
-    while (supervisor_ticks_ms64() - start_ticks < self->timeout_ms) {
-        if (usart_async_is_tx_empty(usart_desc_p)) {
-            done = true;
-=======
     // Busy-wait until all characters transmitted.
     struct usart_async_status async_status;
     while (true) {
         usart_async_get_status(usart_desc_p, &async_status);
         if (async_status.txcnt >= len) {
->>>>>>> 83ecb1b6
             break;
         }
         RUN_BACKGROUND_TASKS;
