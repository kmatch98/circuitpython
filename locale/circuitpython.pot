# SOME DESCRIPTIVE TITLE.
# Copyright (C) YEAR THE PACKAGE'S COPYRIGHT HOLDER
# This file is distributed under the same license as the PACKAGE package.
# FIRST AUTHOR <EMAIL@ADDRESS>, YEAR.
#
#, fuzzy
msgid ""
msgstr ""
"Project-Id-Version: PACKAGE VERSION\n"
"Report-Msgid-Bugs-To: \n"
<<<<<<< HEAD
"POT-Creation-Date: 2021-01-07 14:11-0600\n"
=======
>>>>>>> 047708e3
"PO-Revision-Date: YEAR-MO-DA HO:MI+ZONE\n"
"Last-Translator: FULL NAME <EMAIL@ADDRESS>\n"
"Language-Team: LANGUAGE <LL@li.org>\n"
"Language: \n"
"MIME-Version: 1.0\n"
"Content-Type: text/plain; charset=CHARSET\n"
"Content-Transfer-Encoding: 8bit\n"

#: main.c
msgid ""
"\n"
"Code done running.\n"
msgstr ""

#: main.c
msgid ""
"\n"
"Code stopped by auto-reload.\n"
msgstr ""

#: supervisor/shared/safe_mode.c
msgid ""
"\n"
"Please file an issue with the contents of your CIRCUITPY drive at \n"
"https://github.com/adafruit/circuitpython/issues\n"
msgstr ""

#: py/obj.c
msgid "  File \"%q\""
msgstr ""

#: py/obj.c
msgid "  File \"%q\", line %d"
msgstr ""

#: main.c
msgid " output:\n"
msgstr ""

#: py/objstr.c
#, c-format
msgid "%%c requires int or char"
msgstr ""

#: shared-bindings/rgbmatrix/RGBMatrix.c
#, c-format
msgid "%d address pins and %d rgb pins indicate a height of %d, not %d"
msgstr ""

#: ports/atmel-samd/common-hal/sdioio/SDCard.c
msgid "%q failure: %d"
msgstr ""

#: shared-bindings/microcontroller/Pin.c
msgid "%q in use"
msgstr ""

#: extmod/moductypes.c ports/atmel-samd/common-hal/pulseio/PulseIn.c
#: ports/cxd56/common-hal/pulseio/PulseIn.c
#: ports/nrf/common-hal/pulseio/PulseIn.c
#: ports/stm/common-hal/pulseio/PulseIn.c py/obj.c py/objstr.c
#: py/objstrunicode.c
msgid "%q index out of range"
msgstr ""

#: py/obj.c
msgid "%q indices must be integers, not %q"
msgstr ""

#: shared-bindings/vectorio/Polygon.c
msgid "%q list must be a list"
msgstr ""

#: shared-bindings/memorymonitor/AllocationAlarm.c
msgid "%q must be >= 0"
msgstr ""

#: shared-bindings/_bleio/CharacteristicBuffer.c
#: shared-bindings/_bleio/PacketBuffer.c shared-bindings/displayio/Group.c
#: shared-bindings/displayio/Shape.c
#: shared-bindings/memorymonitor/AllocationAlarm.c
#: shared-bindings/vectorio/Circle.c shared-bindings/vectorio/Rectangle.c
msgid "%q must be >= 1"
msgstr ""

#: shared-module/vectorio/Polygon.c
msgid "%q must be a tuple of length 2"
msgstr ""

#: shared-bindings/canio/Match.c
msgid "%q out of range"
msgstr ""

#: ports/atmel-samd/common-hal/microcontroller/Pin.c
msgid "%q pin invalid"
msgstr ""

#: shared-bindings/fontio/BuiltinFont.c
msgid "%q should be an int"
msgstr ""

#: py/bc.c py/objnamedtuple.c
msgid "%q() takes %d positional arguments but %d were given"
msgstr ""

#: ports/esp32s2/bindings/espidf/__init__.c ports/esp32s2/esp_error.c
#, c-format
msgid "%s error 0x%x"
msgstr ""

#: py/argcheck.c
msgid "'%q' argument required"
msgstr ""

#: py/runtime.c
msgid "'%q' object cannot assign attribute '%q'"
msgstr ""

#: py/proto.c
msgid "'%q' object does not support '%q'"
msgstr ""

#: py/obj.c
msgid "'%q' object does not support item assignment"
msgstr ""

#: py/obj.c
msgid "'%q' object does not support item deletion"
msgstr ""

#: py/runtime.c
msgid "'%q' object has no attribute '%q'"
msgstr ""

#: py/runtime.c
msgid "'%q' object is not an iterator"
msgstr ""

#: py/objtype.c py/runtime.c
msgid "'%q' object is not callable"
msgstr ""

#: py/runtime.c
msgid "'%q' object is not iterable"
msgstr ""

#: py/obj.c
msgid "'%q' object is not subscriptable"
msgstr ""

#: py/emitinlinethumb.c py/emitinlinextensa.c
#, c-format
msgid "'%s' expects a label"
msgstr ""

#: py/emitinlinethumb.c py/emitinlinextensa.c
#, c-format
msgid "'%s' expects a register"
msgstr ""

#: py/emitinlinethumb.c
#, c-format
msgid "'%s' expects a special register"
msgstr ""

#: py/emitinlinethumb.c
#, c-format
msgid "'%s' expects an FPU register"
msgstr ""

#: py/emitinlinethumb.c
#, c-format
msgid "'%s' expects an address of the form [a, b]"
msgstr ""

#: py/emitinlinethumb.c py/emitinlinextensa.c
#, c-format
msgid "'%s' expects an integer"
msgstr ""

#: py/emitinlinethumb.c
#, c-format
msgid "'%s' expects at most r%d"
msgstr ""

#: py/emitinlinethumb.c
#, c-format
msgid "'%s' expects {r0, r1, ...}"
msgstr ""

#: py/emitinlinextensa.c
#, c-format
msgid "'%s' integer %d is not within range %d..%d"
msgstr ""

#: py/emitinlinethumb.c
#, c-format
msgid "'%s' integer 0x%x does not fit in mask 0x%x"
msgstr ""

#: py/objstr.c
msgid "'=' alignment not allowed in string format specifier"
msgstr ""

#: shared-module/struct/__init__.c
msgid "'S' and 'O' are not supported format types"
msgstr ""

#: py/compile.c
msgid "'align' requires 1 argument"
msgstr ""

#: py/compile.c
msgid "'await' outside function"
msgstr ""

#: py/compile.c
msgid "'await', 'async for' or 'async with' outside async function"
msgstr ""

#: py/compile.c
msgid "'break' outside loop"
msgstr ""

#: py/compile.c
msgid "'continue' outside loop"
msgstr ""

#: py/objgenerator.c
msgid "'coroutine' object is not an iterator"
msgstr ""

#: py/compile.c
msgid "'data' requires at least 2 arguments"
msgstr ""

#: py/compile.c
msgid "'data' requires integer arguments"
msgstr ""

#: py/compile.c
msgid "'label' requires 1 argument"
msgstr ""

#: py/compile.c
msgid "'return' outside function"
msgstr ""

#: py/compile.c
msgid "'yield from' inside async function"
msgstr ""

#: py/compile.c
msgid "'yield' outside function"
msgstr ""

#: py/compile.c
msgid "*x must be assignment target"
msgstr ""

#: py/obj.c
msgid ", in %q\n"
msgstr ""

#: py/objcomplex.c
msgid "0.0 to a complex power"
msgstr ""

#: py/modbuiltins.c
msgid "3-arg pow() not supported"
msgstr ""

#: shared-module/msgpack/__init__.c
msgid "64 bit types"
msgstr ""

#: ports/atmel-samd/common-hal/countio/Counter.c
#: ports/atmel-samd/common-hal/rotaryio/IncrementalEncoder.c
msgid "A hardware interrupt channel is already in use"
msgstr ""

#: ports/esp32s2/common-hal/analogio/AnalogIn.c
msgid "ADC2 is being used by WiFi"
msgstr ""

#: shared-bindings/_bleio/Address.c shared-bindings/ipaddress/IPv4Address.c
#, c-format
msgid "Address must be %d bytes long"
msgstr ""

#: shared-bindings/_bleio/Address.c
msgid "Address type out of range"
msgstr ""

#: ports/esp32s2/common-hal/canio/CAN.c
msgid "All CAN peripherals are in use"
msgstr ""

#: ports/esp32s2/common-hal/busio/I2C.c ports/nrf/common-hal/busio/I2C.c
msgid "All I2C peripherals are in use"
msgstr ""

#: ports/esp32s2/common-hal/countio/Counter.c
#: ports/esp32s2/common-hal/frequencyio/FrequencyIn.c
#: ports/esp32s2/common-hal/rotaryio/IncrementalEncoder.c
msgid "All PCNT units in use"
msgstr ""

#: ports/atmel-samd/common-hal/canio/Listener.c
#: ports/esp32s2/common-hal/canio/Listener.c
#: ports/stm/common-hal/canio/Listener.c
msgid "All RX FIFOs in use"
msgstr ""

#: ports/esp32s2/common-hal/busio/SPI.c ports/nrf/common-hal/busio/SPI.c
msgid "All SPI peripherals are in use"
msgstr ""

#: ports/esp32s2/common-hal/busio/UART.c ports/nrf/common-hal/busio/UART.c
msgid "All UART peripherals are in use"
msgstr ""

#: ports/atmel-samd/common-hal/audioio/AudioOut.c
msgid "All event channels in use"
msgstr ""

#: ports/atmel-samd/audio_dma.c ports/atmel-samd/common-hal/audiobusio/PDMIn.c
msgid "All sync event channels in use"
msgstr ""

#: shared-bindings/pwmio/PWMOut.c
msgid "All timers for this pin are in use"
msgstr ""

#: ports/atmel-samd/common-hal/_pew/PewPew.c
#: ports/atmel-samd/common-hal/audioio/AudioOut.c
#: ports/atmel-samd/common-hal/frequencyio/FrequencyIn.c
#: ports/atmel-samd/common-hal/pulseio/PulseIn.c
#: ports/atmel-samd/common-hal/pulseio/PulseOut.c
#: ports/cxd56/common-hal/pulseio/PulseOut.c
#: ports/esp32s2/common-hal/frequencyio/FrequencyIn.c
#: ports/esp32s2/common-hal/neopixel_write/__init__.c
#: ports/esp32s2/common-hal/pulseio/PulseIn.c
#: ports/esp32s2/common-hal/pulseio/PulseOut.c
#: ports/nrf/common-hal/audiopwmio/PWMAudioOut.c
#: ports/nrf/common-hal/pulseio/PulseIn.c ports/nrf/peripherals/nrf/timers.c
#: ports/stm/peripherals/timers.c shared-bindings/pwmio/PWMOut.c
msgid "All timers in use"
msgstr ""

#: ports/nrf/common-hal/_bleio/Adapter.c
msgid "Already advertising."
msgstr ""

#: ports/atmel-samd/common-hal/canio/Listener.c
msgid "Already have all-matches listener"
msgstr ""

#: shared-module/memorymonitor/AllocationAlarm.c
#: shared-module/memorymonitor/AllocationSize.c
msgid "Already running"
msgstr ""

#: ports/esp32s2/common-hal/wifi/Radio.c
msgid "Already scanning for wifi networks"
msgstr ""

#: ports/cxd56/common-hal/analogio/AnalogIn.c
msgid "AnalogIn not supported on given pin"
msgstr ""

#: ports/cxd56/common-hal/analogio/AnalogOut.c
#: ports/mimxrt10xx/common-hal/analogio/AnalogOut.c
#: ports/nrf/common-hal/analogio/AnalogOut.c
msgid "AnalogOut functionality not supported"
msgstr ""

#: shared-bindings/analogio/AnalogOut.c
msgid "AnalogOut is only 16 bits. Value must be less than 65536."
msgstr ""

#: ports/atmel-samd/common-hal/analogio/AnalogOut.c
msgid "AnalogOut not supported on given pin"
msgstr ""

#: ports/atmel-samd/common-hal/pulseio/PulseOut.c
#: ports/cxd56/common-hal/pulseio/PulseOut.c
msgid "Another send is already active"
msgstr ""

#: shared-bindings/pulseio/PulseOut.c
msgid "Array must contain halfwords (type 'H')"
msgstr ""

#: shared-bindings/alarm/SleepMemory.c shared-bindings/nvm/ByteArray.c
msgid "Array values should be single bytes."
msgstr ""

#: shared-bindings/microcontroller/Pin.c
msgid "At most %d %q may be specified (not %d)"
msgstr ""

#: shared-module/memorymonitor/AllocationAlarm.c
#, c-format
msgid "Attempt to allocate %d blocks"
msgstr ""

#: supervisor/shared/safe_mode.c
msgid "Attempted heap allocation when MicroPython VM not running."
msgstr ""

#: shared-bindings/wifi/Radio.c
msgid "Authentication failure"
msgstr ""

#: main.c
msgid "Auto-reload is off.\n"
msgstr ""

#: main.c
msgid ""
"Auto-reload is on. Simply save files over USB to run them or enter REPL to "
"disable.\n"
msgstr ""

#: ports/esp32s2/common-hal/canio/CAN.c
msgid "Baudrate not supported by peripheral"
msgstr ""

#: shared-module/displayio/Display.c
#: shared-module/framebufferio/FramebufferDisplay.c
msgid "Below minimum frame rate"
msgstr ""

#: ports/atmel-samd/common-hal/audiobusio/I2SOut.c
msgid "Bit clock and word select must share a clock unit"
msgstr ""

#: shared-bindings/rgbmatrix/RGBMatrix.c
#, c-format
msgid "Bit depth must be from 1 to 6 inclusive, not %d"
msgstr ""

#: shared-bindings/audiobusio/PDMIn.c
msgid "Bit depth must be multiple of 8."
msgstr ""

#: ports/mimxrt10xx/common-hal/busio/UART.c
msgid "Both RX and TX required for flow control"
msgstr ""

#: ports/atmel-samd/common-hal/rotaryio/IncrementalEncoder.c
msgid "Both pins must support hardware interrupts"
msgstr ""

#: shared-bindings/displayio/Display.c
#: shared-bindings/framebufferio/FramebufferDisplay.c
#: shared-bindings/rgbmatrix/RGBMatrix.c
msgid "Brightness must be 0-1.0"
msgstr ""

#: shared-bindings/supervisor/__init__.c
msgid "Brightness must be between 0 and 255"
msgstr ""

#: shared-bindings/displayio/Display.c
#: shared-bindings/framebufferio/FramebufferDisplay.c
msgid "Brightness not adjustable"
msgstr ""

#: shared-bindings/_bleio/UUID.c
#, c-format
msgid "Buffer + offset too small %d %d %d"
msgstr ""

#: shared-module/usb_hid/Device.c
#, c-format
msgid "Buffer incorrect size. Should be %d bytes."
msgstr ""

#: shared-bindings/displayio/Display.c
#: shared-bindings/framebufferio/FramebufferDisplay.c
msgid "Buffer is not a bytearray."
msgstr ""

#: ports/cxd56/common-hal/camera/Camera.c shared-bindings/displayio/Display.c
#: shared-bindings/framebufferio/FramebufferDisplay.c
msgid "Buffer is too small"
msgstr ""

#: ports/nrf/common-hal/audiopwmio/PWMAudioOut.c
#, c-format
msgid "Buffer length %d too big. It must be less than %d"
msgstr ""

#: ports/atmel-samd/common-hal/sdioio/SDCard.c
#: ports/cxd56/common-hal/sdioio/SDCard.c shared-module/sdcardio/SDCard.c
msgid "Buffer length must be a multiple of 512"
msgstr ""

#: ports/stm/common-hal/sdioio/SDCard.c
msgid "Buffer must be a multiple of 512 bytes"
msgstr ""

#: shared-bindings/adafruit_bus_device/I2CDevice.c
#: shared-bindings/bitbangio/I2C.c shared-bindings/busio/I2C.c
msgid "Buffer must be at least length 1"
msgstr ""

#: ports/nrf/common-hal/_bleio/PacketBuffer.c
msgid "Buffer too large and unable to allocate"
msgstr ""

#: shared-bindings/_bleio/PacketBuffer.c
#, c-format
msgid "Buffer too short by %d bytes"
msgstr ""

#: ports/atmel-samd/common-hal/displayio/ParallelBus.c
#: ports/nrf/common-hal/displayio/ParallelBus.c
#, c-format
msgid "Bus pin %d is already in use"
msgstr ""

#: shared-bindings/_bleio/UUID.c
msgid "Byte buffer must be 16 bytes."
msgstr ""

#: shared-bindings/alarm/SleepMemory.c shared-bindings/nvm/ByteArray.c
msgid "Bytes must be between 0 and 255."
msgstr ""

#: shared-bindings/aesio/aes.c
msgid "CBC blocks must be multiples of 16 bytes"
msgstr ""

#: ports/esp32s2/bindings/espidf/__init__.c ports/esp32s2/esp_error.c
msgid "CRC or checksum was invalid"
msgstr ""

#: py/objtype.c
msgid "Call super().__init__() before accessing native object."
msgstr ""

#: ports/esp32s2/common-hal/alarm/pin/PinAlarm.c
msgid "Can only alarm on RTC IO from deep sleep."
msgstr ""

#: ports/esp32s2/common-hal/alarm/pin/PinAlarm.c
msgid "Can only alarm on one low pin while others alarm high from deep sleep."
msgstr ""

#: ports/esp32s2/common-hal/alarm/pin/PinAlarm.c
msgid "Can only alarm on two low pins from deep sleep."
msgstr ""

#: ports/nrf/common-hal/_bleio/Characteristic.c
msgid "Can't set CCCD on local Characteristic"
msgstr ""

#: shared-bindings/_bleio/Adapter.c
msgid "Cannot create a new Adapter; use _bleio.adapter;"
msgstr ""

#: shared-bindings/displayio/Bitmap.c
#: shared-bindings/memorymonitor/AllocationSize.c
#: shared-bindings/pulseio/PulseIn.c
msgid "Cannot delete values"
msgstr ""

#: ports/atmel-samd/common-hal/digitalio/DigitalInOut.c
#: ports/mimxrt10xx/common-hal/digitalio/DigitalInOut.c
#: ports/nrf/common-hal/digitalio/DigitalInOut.c
msgid "Cannot get pull while in output mode"
msgstr ""

#: ports/nrf/common-hal/microcontroller/Processor.c
msgid "Cannot get temperature"
msgstr ""

#: shared-bindings/_bleio/Adapter.c
msgid "Cannot have scan responses for extended, connectable advertisements."
msgstr ""

#: ports/atmel-samd/common-hal/audioio/AudioOut.c
msgid "Cannot output both channels on the same pin"
msgstr ""

#: ports/esp32s2/common-hal/alarm/pin/PinAlarm.c
msgid "Cannot pull on input-only pin."
msgstr ""

#: shared-module/bitbangio/SPI.c
msgid "Cannot read without MISO pin."
msgstr ""

#: shared-bindings/audiobusio/PDMIn.c
msgid "Cannot record to a file"
msgstr ""

#: shared-module/storage/__init__.c
msgid "Cannot remount '/' when USB is active."
msgstr ""

#: ports/atmel-samd/common-hal/microcontroller/__init__.c
#: ports/cxd56/common-hal/microcontroller/__init__.c
#: ports/mimxrt10xx/common-hal/microcontroller/__init__.c
msgid "Cannot reset into bootloader because no bootloader is present."
msgstr ""

#: shared-bindings/digitalio/DigitalInOut.c
msgid "Cannot set value when direction is input."
msgstr ""

#: ports/esp32s2/common-hal/busio/UART.c
#: ports/mimxrt10xx/common-hal/busio/UART.c
msgid "Cannot specify RTS or CTS in RS485 mode"
msgstr ""

#: py/objslice.c
msgid "Cannot subclass slice"
msgstr ""

#: shared-module/bitbangio/SPI.c
msgid "Cannot transfer without MOSI and MISO pins."
msgstr ""

#: extmod/moductypes.c
msgid "Cannot unambiguously get sizeof scalar"
msgstr ""

#: ports/stm/common-hal/pwmio/PWMOut.c
msgid "Cannot vary frequency on a timer that is already in use"
msgstr ""

#: ports/esp32s2/common-hal/alarm/pin/PinAlarm.c
msgid "Cannot wake on pin edge. Only level."
msgstr ""

#: shared-module/bitbangio/SPI.c
msgid "Cannot write without MOSI pin."
msgstr ""

#: shared-bindings/_bleio/CharacteristicBuffer.c
msgid "CharacteristicBuffer writing not provided"
msgstr ""

#: supervisor/shared/safe_mode.c
msgid "CircuitPython core code crashed hard. Whoops!\n"
msgstr ""

#: supervisor/shared/safe_mode.c
msgid ""
"CircuitPython is in safe mode because you pressed the reset button during "
"boot. Press again to exit safe mode.\n"
msgstr ""

#: supervisor/shared/safe_mode.c
msgid "CircuitPython was unable to allocate the heap.\n"
msgstr ""

#: shared-module/bitbangio/SPI.c
msgid "Clock pin init failed."
msgstr ""

#: shared-module/bitbangio/I2C.c
msgid "Clock stretch too long"
msgstr ""

#: ports/atmel-samd/common-hal/audiobusio/I2SOut.c
msgid "Clock unit in use"
msgstr ""

#: shared-bindings/_pew/PewPew.c
msgid "Column entry must be digitalio.DigitalInOut"
msgstr ""

#: shared-bindings/displayio/FourWire.c shared-bindings/displayio/I2CDisplay.c
#: shared-bindings/displayio/ParallelBus.c
msgid "Command must be an int between 0 and 255"
msgstr ""

#: shared-bindings/_bleio/Connection.c
msgid ""
"Connection has been disconnected and can no longer be used. Create a new "
"connection."
msgstr ""

#: py/persistentcode.c
msgid "Corrupt .mpy file"
msgstr ""

#: py/emitglue.c
msgid "Corrupt raw code"
msgstr ""

#: ports/cxd56/common-hal/camera/Camera.c
msgid "Could not initialize Camera"
msgstr ""

#: ports/cxd56/common-hal/gnss/GNSS.c
msgid "Could not initialize GNSS"
msgstr ""

#: ports/cxd56/common-hal/sdioio/SDCard.c
msgid "Could not initialize SDCard"
msgstr ""

#: ports/atmel-samd/common-hal/busio/UART.c ports/cxd56/common-hal/busio/UART.c
#: ports/esp32s2/common-hal/busio/UART.c
msgid "Could not initialize UART"
msgstr ""

#: ports/esp32s2/common-hal/pwmio/PWMOut.c ports/stm/common-hal/pwmio/PWMOut.c
msgid "Could not initialize channel"
msgstr ""

#: ports/esp32s2/common-hal/pwmio/PWMOut.c ports/stm/common-hal/pwmio/PWMOut.c
msgid "Could not initialize timer"
msgstr ""

#: ports/stm/common-hal/pwmio/PWMOut.c
msgid "Could not re-init channel"
msgstr ""

#: ports/stm/common-hal/pwmio/PWMOut.c
msgid "Could not re-init timer"
msgstr ""

#: ports/stm/common-hal/pwmio/PWMOut.c
msgid "Could not restart PWM"
msgstr ""

#: ports/esp32s2/common-hal/neopixel_write/__init__.c
msgid "Could not retrieve clock"
msgstr ""

#: shared-bindings/_bleio/Adapter.c
msgid "Could not set address"
msgstr ""

#: ports/stm/common-hal/pwmio/PWMOut.c
msgid "Could not start PWM"
msgstr ""

#: ports/stm/common-hal/busio/UART.c
msgid "Could not start interrupt, RX busy"
msgstr ""

#: shared-module/audiomp3/MP3Decoder.c
msgid "Couldn't allocate decoder"
msgstr ""

#: shared-module/audiocore/WaveFile.c shared-module/audiomixer/Mixer.c
#: shared-module/audiomp3/MP3Decoder.c
msgid "Couldn't allocate first buffer"
msgstr ""

#: shared-module/audiomp3/MP3Decoder.c
msgid "Couldn't allocate input buffer"
msgstr ""

#: shared-module/audiocore/WaveFile.c shared-module/audiomixer/Mixer.c
#: shared-module/audiomp3/MP3Decoder.c
msgid "Couldn't allocate second buffer"
msgstr ""

#: supervisor/shared/safe_mode.c
msgid "Crash into the HardFault_Handler."
msgstr ""

#: ports/stm/common-hal/analogio/AnalogOut.c
msgid "DAC Channel Init Error"
msgstr ""

#: ports/stm/common-hal/analogio/AnalogOut.c
msgid "DAC Device Init Error"
msgstr ""

#: ports/atmel-samd/common-hal/audioio/AudioOut.c
msgid "DAC already in use"
msgstr ""

#: ports/atmel-samd/common-hal/displayio/ParallelBus.c
#: ports/nrf/common-hal/displayio/ParallelBus.c
msgid "Data 0 pin must be byte aligned"
msgstr ""

#: shared-module/audiocore/WaveFile.c
msgid "Data chunk must follow fmt chunk"
msgstr ""

#: ports/nrf/common-hal/_bleio/Adapter.c
msgid "Data too large for advertisement packet"
msgstr ""

#: shared-bindings/audiobusio/PDMIn.c
msgid "Destination capacity is smaller than destination_length."
msgstr ""

#: ports/nrf/common-hal/audiobusio/I2SOut.c
msgid "Device in use"
msgstr ""

#: ports/cxd56/common-hal/digitalio/DigitalInOut.c
msgid "DigitalInOut not supported on given pin"
msgstr ""

#: shared-bindings/displayio/Display.c
#: shared-bindings/framebufferio/FramebufferDisplay.c
msgid "Display must have a 16 bit colorspace."
msgstr ""

#: shared-bindings/displayio/Display.c
#: shared-bindings/displayio/EPaperDisplay.c
#: shared-bindings/framebufferio/FramebufferDisplay.c
msgid "Display rotation must be in 90 degree increments"
msgstr ""

#: shared-bindings/digitalio/DigitalInOut.c
msgid "Drive mode not used when direction is input."
msgstr ""

#: shared-bindings/aesio/aes.c
msgid "ECB only operates on 16 bytes at a time"
msgstr ""

#: ports/esp32s2/common-hal/busio/SPI.c ports/esp32s2/common-hal/canio/CAN.c
msgid "ESP-IDF memory allocation failed"
msgstr ""

#: ports/atmel-samd/common-hal/frequencyio/FrequencyIn.c
#: ports/atmel-samd/common-hal/ps2io/Ps2.c
#: ports/atmel-samd/common-hal/pulseio/PulseIn.c
#: ports/cxd56/common-hal/pulseio/PulseIn.c
msgid "EXTINT channel already in use"
msgstr ""

#: extmod/modure.c
msgid "Error in regex"
msgstr ""

#: py/enum.c shared-bindings/_bleio/__init__.c shared-bindings/aesio/aes.c
#: shared-bindings/busio/SPI.c shared-bindings/microcontroller/Pin.c
#: shared-bindings/neopixel_write/__init__.c
#: shared-bindings/terminalio/Terminal.c
msgid "Expected a %q"
msgstr ""

#: shared-bindings/_bleio/CharacteristicBuffer.c
#: shared-bindings/_bleio/Descriptor.c shared-bindings/_bleio/PacketBuffer.c
msgid "Expected a Characteristic"
msgstr ""

#: shared-bindings/_bleio/Adapter.c
msgid "Expected a DigitalInOut"
msgstr ""

#: shared-bindings/_bleio/Characteristic.c
msgid "Expected a Service"
msgstr ""

#: shared-bindings/_bleio/Adapter.c
msgid "Expected a UART"
msgstr ""

#: shared-bindings/_bleio/Characteristic.c shared-bindings/_bleio/Descriptor.c
#: shared-bindings/_bleio/Service.c
msgid "Expected a UUID"
msgstr ""

#: shared-bindings/_bleio/Adapter.c
msgid "Expected an Address"
msgstr ""

#: shared-bindings/alarm/__init__.c
msgid "Expected an alarm"
msgstr ""

#: shared-module/_pixelbuf/PixelBuf.c
#, c-format
msgid "Expected tuple of length %d, got %d"
msgstr ""

#: ports/nrf/common-hal/_bleio/Adapter.c
msgid "Extended advertisements with scan response not supported."
msgstr ""

#: extmod/ulab/code/fft/fft.c
msgid "FFT is defined for ndarrays only"
msgstr ""

#: extmod/ulab/code/fft/fft.c
msgid "FFT is implemented for linear arrays only"
msgstr ""

#: ports/esp32s2/common-hal/socketpool/Socket.c
msgid "Failed SSL handshake"
msgstr ""

#: shared-bindings/ps2io/Ps2.c
msgid "Failed sending command."
msgstr ""

#: ports/nrf/sd_mutex.c
#, c-format
msgid "Failed to acquire mutex, err 0x%04x"
msgstr ""

#: ports/mimxrt10xx/common-hal/busio/UART.c ports/nrf/common-hal/busio/UART.c
msgid "Failed to allocate RX buffer"
msgstr ""

#: ports/atmel-samd/common-hal/busio/UART.c
#: ports/atmel-samd/common-hal/pulseio/PulseIn.c
#: ports/cxd56/common-hal/pulseio/PulseIn.c
#: ports/esp32s2/common-hal/pulseio/PulseIn.c
#: ports/nrf/common-hal/pulseio/PulseIn.c
#: ports/stm/common-hal/pulseio/PulseIn.c
#, c-format
msgid "Failed to allocate RX buffer of %d bytes"
msgstr ""

#: ports/esp32s2/common-hal/wifi/__init__.c
msgid "Failed to allocate Wifi memory"
msgstr ""

#: ports/esp32s2/common-hal/wifi/ScannedNetworks.c
msgid "Failed to allocate wifi scan memory"
msgstr ""

#: ports/nrf/common-hal/_bleio/Adapter.c
msgid "Failed to connect: internal error"
msgstr ""

#: ports/nrf/common-hal/_bleio/Adapter.c
msgid "Failed to connect: timeout"
msgstr ""

#: ports/esp32s2/common-hal/wifi/__init__.c
msgid "Failed to init wifi"
msgstr ""

#: shared-module/audiomp3/MP3Decoder.c
msgid "Failed to parse MP3 file"
msgstr ""

#: ports/nrf/sd_mutex.c
#, c-format
msgid "Failed to release mutex, err 0x%04x"
msgstr ""

#: supervisor/shared/safe_mode.c
msgid "Failed to write internal flash."
msgstr ""

#: py/moduerrno.c
msgid "File exists"
msgstr ""

#: ports/atmel-samd/common-hal/canio/Listener.c
#: ports/esp32s2/common-hal/canio/Listener.c
#: ports/stm/common-hal/canio/Listener.c
msgid "Filters too complex"
msgstr ""

#: ports/esp32s2/common-hal/dualbank/__init__.c
msgid "Firmware image is invalid"
msgstr ""

#: ports/cxd56/common-hal/camera/Camera.c
msgid "Format not supported"
msgstr ""

#: shared-module/framebufferio/FramebufferDisplay.c
#, c-format
msgid "Framebuffer requires %d bytes"
msgstr ""

#: ports/stm/common-hal/pwmio/PWMOut.c
msgid "Frequency must match existing PWMOut using this timer"
msgstr ""

#: shared-bindings/bitbangio/I2C.c shared-bindings/bitbangio/SPI.c
#: shared-bindings/busio/I2C.c shared-bindings/busio/SPI.c
msgid "Function requires lock"
msgstr ""

#: ports/esp32s2/bindings/espidf/__init__.c ports/esp32s2/esp_error.c
msgid "Generic Failure"
msgstr ""

#: shared-bindings/displayio/Display.c
#: shared-bindings/displayio/EPaperDisplay.c
#: shared-bindings/framebufferio/FramebufferDisplay.c
msgid "Group already used"
msgstr ""

#: shared-module/displayio/Group.c
msgid "Group full"
msgstr ""

#: ports/mimxrt10xx/common-hal/busio/SPI.c ports/stm/common-hal/busio/I2C.c
#: ports/stm/common-hal/busio/SPI.c ports/stm/common-hal/canio/CAN.c
#: ports/stm/common-hal/sdioio/SDCard.c
msgid "Hardware busy, try alternative pins"
msgstr ""

#: ports/mimxrt10xx/common-hal/busio/UART.c ports/stm/common-hal/busio/UART.c
msgid "Hardware in use, try alternative pins"
msgstr ""

#: shared-bindings/wifi/Radio.c
msgid "Hostname must be between 1 and 253 characters"
msgstr ""

#: extmod/vfs_posix_file.c py/objstringio.c
msgid "I/O operation on closed file"
msgstr ""

#: ports/stm/common-hal/busio/I2C.c
msgid "I2C Init Error"
msgstr ""

#: shared-bindings/audiobusio/I2SOut.c
msgid "I2SOut not available"
msgstr ""

#: ports/esp32s2/common-hal/alarm/pin/__init__.c
msgid "IOs 0, 2 & 4 do not support internal pullup in sleep"
msgstr ""

#: shared-bindings/aesio/aes.c
#, c-format
msgid "IV must be %d bytes long"
msgstr ""

#: py/persistentcode.c
msgid ""
"Incompatible .mpy file. Please update all .mpy files. See http://adafru.it/"
"mpy-update for more info."
msgstr ""

#: shared-bindings/_pew/PewPew.c
msgid "Incorrect buffer size"
msgstr ""

#: ports/esp32s2/common-hal/watchdog/WatchDogTimer.c
msgid "Initialization failed due to lack of memory"
msgstr ""

#: ports/atmel-samd/common-hal/pulseio/PulseIn.c
msgid "Input taking too long"
msgstr ""

#: ports/esp32s2/common-hal/neopixel_write/__init__.c py/moduerrno.c
msgid "Input/output error"
msgstr ""

#: ports/nrf/common-hal/_bleio/__init__.c
msgid "Insufficient authentication"
msgstr ""

#: ports/nrf/common-hal/_bleio/__init__.c
msgid "Insufficient encryption"
msgstr ""

#: ports/stm/common-hal/busio/UART.c
msgid "Internal define error"
msgstr ""

#: shared-module/rgbmatrix/RGBMatrix.c
#, c-format
msgid "Internal error #%d"
msgstr ""

#: shared-bindings/sdioio/SDCard.c
msgid "Invalid %q"
msgstr ""

#: ports/atmel-samd/common-hal/audiobusio/I2SOut.c
#: ports/atmel-samd/common-hal/audiobusio/PDMIn.c
msgid "Invalid %q pin"
msgstr ""

#: ports/stm/common-hal/busio/I2C.c ports/stm/common-hal/busio/SPI.c
#: ports/stm/common-hal/busio/UART.c ports/stm/common-hal/canio/CAN.c
#: ports/stm/common-hal/sdioio/SDCard.c
msgid "Invalid %q pin selection"
msgstr ""

#: ports/stm/common-hal/analogio/AnalogIn.c
msgid "Invalid ADC Unit value"
msgstr ""

#: shared-module/displayio/OnDiskBitmap.c
msgid "Invalid BMP file"
msgstr ""

#: shared-bindings/wifi/Radio.c
msgid "Invalid BSSID"
msgstr ""

#: ports/esp32s2/common-hal/analogio/AnalogOut.c
#: ports/stm/common-hal/analogio/AnalogOut.c
msgid "Invalid DAC pin supplied"
msgstr ""

#: ports/atmel-samd/common-hal/pwmio/PWMOut.c
#: ports/cxd56/common-hal/pwmio/PWMOut.c ports/nrf/common-hal/pwmio/PWMOut.c
#: shared-bindings/pwmio/PWMOut.c
msgid "Invalid PWM frequency"
msgstr ""

#: ports/esp32s2/common-hal/analogio/AnalogIn.c
msgid "Invalid Pin"
msgstr ""

#: ports/esp32s2/bindings/espidf/__init__.c ports/esp32s2/esp_error.c
#: py/moduerrno.c shared-module/rgbmatrix/RGBMatrix.c
msgid "Invalid argument"
msgstr ""

#: shared-module/displayio/Bitmap.c
msgid "Invalid bits per value"
msgstr ""

#: ports/nrf/common-hal/busio/UART.c ports/stm/common-hal/busio/UART.c
msgid "Invalid buffer size"
msgstr ""

#: shared-bindings/_pixelbuf/PixelBuf.c
msgid "Invalid byteorder string"
msgstr ""

#: ports/atmel-samd/common-hal/frequencyio/FrequencyIn.c
#: ports/esp32s2/common-hal/frequencyio/FrequencyIn.c
msgid "Invalid capture period. Valid range: 1 - 500"
msgstr ""

#: shared-bindings/audiomixer/Mixer.c
msgid "Invalid channel count"
msgstr ""

#: shared-bindings/digitalio/DigitalInOut.c
msgid "Invalid direction."
msgstr ""

#: shared-module/audiocore/WaveFile.c
msgid "Invalid file"
msgstr ""

#: shared-module/audiocore/WaveFile.c
msgid "Invalid format chunk size"
msgstr ""

#: ports/esp32s2/common-hal/pwmio/PWMOut.c
msgid "Invalid frequency"
msgstr ""

#: ports/stm/common-hal/pwmio/PWMOut.c
msgid "Invalid frequency supplied"
msgstr ""

#: supervisor/shared/safe_mode.c
msgid "Invalid memory access."
msgstr ""

#: shared-bindings/bitbangio/SPI.c shared-bindings/busio/SPI.c
msgid "Invalid number of bits"
msgstr ""

#: shared-bindings/bitbangio/SPI.c shared-bindings/busio/SPI.c
#: shared-bindings/displayio/FourWire.c
msgid "Invalid phase"
msgstr ""

#: ports/atmel-samd/common-hal/audioio/AudioOut.c
#: ports/atmel-samd/common-hal/touchio/TouchIn.c
#: ports/esp32s2/common-hal/alarm/touch/TouchAlarm.c
#: ports/esp32s2/common-hal/touchio/TouchIn.c shared-bindings/pwmio/PWMOut.c
#: shared-module/rgbmatrix/RGBMatrix.c
msgid "Invalid pin"
msgstr ""

#: ports/atmel-samd/common-hal/audioio/AudioOut.c
msgid "Invalid pin for left channel"
msgstr ""

#: ports/atmel-samd/common-hal/audioio/AudioOut.c
msgid "Invalid pin for right channel"
msgstr ""

#: ports/atmel-samd/common-hal/busio/I2C.c
#: ports/atmel-samd/common-hal/busio/SPI.c
#: ports/atmel-samd/common-hal/busio/UART.c
#: ports/atmel-samd/common-hal/i2cperipheral/I2CPeripheral.c
#: ports/cxd56/common-hal/busio/I2C.c ports/cxd56/common-hal/busio/SPI.c
#: ports/cxd56/common-hal/busio/UART.c ports/cxd56/common-hal/sdioio/SDCard.c
#: ports/esp32s2/common-hal/busio/I2C.c ports/esp32s2/common-hal/busio/SPI.c
#: ports/esp32s2/common-hal/busio/UART.c ports/esp32s2/common-hal/canio/CAN.c
#: ports/mimxrt10xx/common-hal/busio/I2C.c
#: ports/mimxrt10xx/common-hal/busio/SPI.c
#: ports/mimxrt10xx/common-hal/busio/UART.c ports/nrf/common-hal/busio/I2C.c
msgid "Invalid pins"
msgstr ""

#: ports/stm/common-hal/pwmio/PWMOut.c
msgid "Invalid pins for PWMOut"
msgstr ""

#: shared-bindings/bitbangio/SPI.c shared-bindings/busio/SPI.c
#: shared-bindings/displayio/FourWire.c
msgid "Invalid polarity"
msgstr ""

#: shared-bindings/_bleio/Characteristic.c
msgid "Invalid properties"
msgstr ""

#: shared-bindings/microcontroller/__init__.c
msgid "Invalid run mode."
msgstr ""

#: shared-module/_bleio/Attribute.c
msgid "Invalid security_mode"
msgstr ""

#: ports/esp32s2/bindings/espidf/__init__.c ports/esp32s2/esp_error.c
msgid "Invalid size"
msgstr ""

#: ports/esp32s2/bindings/espidf/__init__.c ports/esp32s2/esp_error.c
msgid "Invalid state"
msgstr ""

#: shared-bindings/audiomixer/Mixer.c
msgid "Invalid voice"
msgstr ""

#: shared-bindings/audiomixer/Mixer.c
msgid "Invalid voice count"
msgstr ""

#: shared-module/audiocore/WaveFile.c
msgid "Invalid wave file"
msgstr ""

#: ports/stm/common-hal/busio/UART.c
msgid "Invalid word/bit length"
msgstr ""

#: shared-bindings/aesio/aes.c
msgid "Key must be 16, 24, or 32 bytes long"
msgstr ""

#: py/compile.c
msgid "LHS of keyword arg must be an id"
msgstr ""

#: shared-module/displayio/Group.c
msgid "Layer already in a group."
msgstr ""

#: shared-module/displayio/Group.c
msgid "Layer must be a Group or TileGrid subclass."
msgstr ""

#: py/objslice.c
msgid "Length must be an int"
msgstr ""

#: py/objslice.c
msgid "Length must be non-negative"
msgstr ""

#: ports/esp32s2/bindings/espidf/__init__.c ports/esp32s2/esp_error.c
msgid "MAC address was invalid"
msgstr ""

#: shared-module/bitbangio/SPI.c
msgid "MISO pin init failed."
msgstr ""

#: shared-module/bitbangio/SPI.c
msgid "MOSI pin init failed."
msgstr ""

#: shared-module/displayio/Shape.c
#, c-format
msgid "Maximum x value when mirrored is %d"
msgstr ""

#: shared-bindings/canio/Message.c
msgid "Messages limited to 8 bytes"
msgstr ""

#: supervisor/shared/safe_mode.c
msgid "MicroPython NLR jump failed. Likely memory corruption."
msgstr ""

#: supervisor/shared/safe_mode.c
msgid "MicroPython fatal error."
msgstr ""

#: shared-bindings/audiobusio/PDMIn.c
msgid "Microphone startup delay must be in range 0.0 to 1.0"
msgstr ""

#: ports/mimxrt10xx/common-hal/busio/SPI.c ports/stm/common-hal/busio/SPI.c
msgid "Missing MISO or MOSI Pin"
msgstr ""

#: shared-bindings/displayio/Group.c
msgid "Must be a %q subclass."
msgstr ""

#: ports/mimxrt10xx/common-hal/busio/SPI.c shared-bindings/busio/SPI.c
msgid "Must provide MISO or MOSI pin"
msgstr ""

#: shared-bindings/rgbmatrix/RGBMatrix.c
#, c-format
msgid "Must use a multiple of 6 rgb pins, not %d"
msgstr ""

#: ports/esp32s2/common-hal/nvm/ByteArray.c
msgid "NVS Error"
msgstr ""

#: py/parse.c
msgid "Name too long"
msgstr ""

#: ports/nrf/common-hal/_bleio/Characteristic.c
msgid "No CCCD for this Characteristic"
msgstr ""

#: ports/atmel-samd/common-hal/analogio/AnalogOut.c
#: ports/stm/common-hal/analogio/AnalogOut.c
msgid "No DAC on chip"
msgstr ""

#: ports/atmel-samd/common-hal/audiobusio/I2SOut.c
#: ports/atmel-samd/common-hal/audioio/AudioOut.c
msgid "No DMA channel found"
msgstr ""

#: shared-module/adafruit_bus_device/I2CDevice.c
#, c-format
msgid "No I2C device at address: %x"
msgstr ""

#: ports/esp32s2/common-hal/busio/SPI.c ports/mimxrt10xx/common-hal/busio/SPI.c
#: ports/stm/common-hal/busio/SPI.c
msgid "No MISO Pin"
msgstr ""

#: ports/esp32s2/common-hal/busio/SPI.c ports/mimxrt10xx/common-hal/busio/SPI.c
#: ports/stm/common-hal/busio/SPI.c
msgid "No MOSI Pin"
msgstr ""

#: ports/atmel-samd/common-hal/busio/UART.c
#: ports/esp32s2/common-hal/busio/UART.c
#: ports/mimxrt10xx/common-hal/busio/UART.c ports/nrf/common-hal/busio/UART.c
#: ports/stm/common-hal/busio/UART.c
msgid "No RX pin"
msgstr ""

#: ports/atmel-samd/common-hal/busio/UART.c
#: ports/esp32s2/common-hal/busio/UART.c
#: ports/mimxrt10xx/common-hal/busio/UART.c ports/nrf/common-hal/busio/UART.c
#: ports/stm/common-hal/busio/UART.c
msgid "No TX pin"
msgstr ""

#: ports/atmel-samd/common-hal/frequencyio/FrequencyIn.c
msgid "No available clocks"
msgstr ""

#: shared-bindings/_bleio/PacketBuffer.c
msgid "No connection: length cannot be determined"
msgstr ""

#: shared-bindings/board/__init__.c
msgid "No default %q bus"
msgstr ""

#: ports/atmel-samd/common-hal/touchio/TouchIn.c
msgid "No free GCLKs"
msgstr ""

#: shared-bindings/os/__init__.c
msgid "No hardware random available"
msgstr ""

#: ports/atmel-samd/common-hal/ps2io/Ps2.c
msgid "No hardware support on clk pin"
msgstr ""

#: ports/atmel-samd/common-hal/frequencyio/FrequencyIn.c
#: ports/atmel-samd/common-hal/pulseio/PulseIn.c
msgid "No hardware support on pin"
msgstr ""

#: shared-bindings/aesio/aes.c
msgid "No key was specified"
msgstr ""

#: shared-bindings/time/__init__.c
msgid "No long integer support"
msgstr ""

#: ports/esp32s2/common-hal/pwmio/PWMOut.c
msgid "No more channels available"
msgstr ""

#: ports/esp32s2/common-hal/pwmio/PWMOut.c
msgid "No more timers available"
msgstr ""

#: ports/stm/common-hal/pwmio/PWMOut.c
msgid "No more timers available on this pin."
msgstr ""

#: shared-bindings/wifi/Radio.c
msgid "No network with that ssid"
msgstr ""

#: shared-module/touchio/TouchIn.c
msgid "No pulldown on pin; 1Mohm recommended"
msgstr ""

#: py/moduerrno.c
msgid "No space left on device"
msgstr ""

#: py/moduerrno.c
msgid "No such file/directory"
msgstr ""

#: shared-module/rgbmatrix/RGBMatrix.c
msgid "No timer available"
msgstr ""

#: supervisor/shared/safe_mode.c
msgid "Nordic Soft Device failure assertion."
msgstr ""

#: shared-bindings/ipaddress/IPv4Address.c shared-bindings/ipaddress/__init__.c
msgid "Not a valid IP string"
msgstr ""

#: ports/nrf/common-hal/_bleio/__init__.c
#: shared-bindings/_bleio/CharacteristicBuffer.c
msgid "Not connected"
msgstr ""

#: shared-bindings/audiobusio/I2SOut.c shared-bindings/audioio/AudioOut.c
#: shared-bindings/audiopwmio/PWMAudioOut.c
msgid "Not playing"
msgstr ""

#: main.c
msgid "Not running saved code.\n"
msgstr ""

#: shared-bindings/_bleio/__init__.c
msgid "Not settable"
msgstr ""

#: shared-bindings/util.c
msgid ""
"Object has been deinitialized and can no longer be used. Create a new object."
msgstr ""

#: ports/nrf/common-hal/busio/UART.c
msgid "Odd parity is not supported"
msgstr ""

#: ports/atmel-samd/common-hal/audiobusio/PDMIn.c
msgid "Only 8 or 16 bit mono with "
msgstr ""

#: ports/esp32s2/common-hal/wifi/__init__.c
msgid "Only IPv4 addresses supported"
msgstr ""

#: ports/esp32s2/common-hal/socketpool/SocketPool.c
msgid "Only IPv4 sockets supported"
msgstr ""

#: shared-module/displayio/OnDiskBitmap.c
#, c-format
msgid ""
"Only Windows format, uncompressed BMP supported: given header size is %d"
msgstr ""

#: shared-module/displayio/OnDiskBitmap.c
#, c-format
msgid ""
"Only monochrome, indexed 4bpp or 8bpp, and 16bpp or greater BMPs supported: "
"%d bpp given"
msgstr ""

#: ports/esp32s2/common-hal/alarm/time/TimeAlarm.c
msgid "Only one alarm.time alarm can be set."
msgstr ""

#: ports/esp32s2/common-hal/alarm/touch/TouchAlarm.c
msgid "Only one alarm.touch alarm can be set."
msgstr ""

#: shared-module/displayio/ColorConverter.c
msgid "Only one color can be transparent at a time"
msgstr ""

#: shared-bindings/ipaddress/__init__.c
msgid "Only raw int supported for ip"
msgstr ""

#: ports/esp32s2/bindings/espidf/__init__.c ports/esp32s2/esp_error.c
msgid "Operation or feature not supported"
msgstr ""

#: ports/esp32s2/bindings/espidf/__init__.c ports/esp32s2/esp_error.c
msgid "Operation timed out"
msgstr ""

#: ports/esp32s2/bindings/espidf/__init__.c ports/esp32s2/esp_error.c
msgid "Out of memory"
msgstr ""

#: ports/esp32s2/common-hal/socketpool/SocketPool.c
msgid "Out of sockets"
msgstr ""

#: shared-bindings/audiobusio/PDMIn.c
msgid "Oversample must be multiple of 8."
msgstr ""

#: shared-bindings/audiobusio/PDMIn.c
msgid "PDMIn not available"
msgstr ""

#: shared-bindings/pwmio/PWMOut.c
msgid ""
"PWM duty_cycle must be between 0 and 65535 inclusive (16 bit resolution)"
msgstr ""

#: shared-bindings/pwmio/PWMOut.c
msgid ""
"PWM frequency not writable when variable_frequency is False on construction."
msgstr ""

#: ports/esp32s2/common-hal/displayio/ParallelBus.c
#: ports/mimxrt10xx/common-hal/displayio/ParallelBus.c
#: ports/stm/common-hal/displayio/ParallelBus.c
msgid "ParallelBus not yet supported"
msgstr ""

#: ports/esp32s2/i2s_common.c
msgid "Peripheral in use"
msgstr ""

#: py/moduerrno.c
msgid "Permission denied"
msgstr ""

#: ports/atmel-samd/common-hal/analogio/AnalogIn.c
#: ports/cxd56/common-hal/analogio/AnalogIn.c
#: ports/esp32s2/common-hal/analogio/AnalogIn.c
#: ports/mimxrt10xx/common-hal/analogio/AnalogIn.c
#: ports/nrf/common-hal/analogio/AnalogIn.c
#: ports/stm/common-hal/analogio/AnalogIn.c
msgid "Pin does not have ADC capabilities"
msgstr ""

#: shared-bindings/adafruit_bus_device/SPIDevice.c
#: shared-bindings/digitalio/DigitalInOut.c
msgid "Pin is input only"
msgstr ""

#: ports/atmel-samd/common-hal/countio/Counter.c
msgid "Pin must support hardware interrupts"
msgstr ""

#: ports/stm/common-hal/pulseio/PulseIn.c
msgid "Pin number already reserved by EXTI"
msgstr ""

#: shared-bindings/rgbmatrix/RGBMatrix.c
#, c-format
msgid ""
"Pinout uses %d bytes per element, which consumes more than the ideal %d "
"bytes.  If this cannot be avoided, pass allow_inefficient=True to the "
"constructor"
msgstr ""

#: py/builtinhelp.c
msgid "Plus any modules on the filesystem\n"
msgstr ""

#: shared-module/vectorio/Polygon.c
msgid "Polygon needs at least 3 points"
msgstr ""

#: ports/esp32s2/common-hal/pulseio/PulseOut.c
msgid ""
"Port does not accept PWM carrier. Pass a pin, frequency and duty cycle "
"instead"
msgstr ""

#: ports/atmel-samd/common-hal/pulseio/PulseOut.c
#: ports/cxd56/common-hal/pulseio/PulseOut.c
#: ports/nrf/common-hal/pulseio/PulseOut.c
#: ports/stm/common-hal/pulseio/PulseOut.c
msgid ""
"Port does not accept pins or frequency. Construct and pass a PWMOut Carrier "
"instead"
msgstr ""

#: shared-bindings/_bleio/Adapter.c
msgid "Prefix buffer must be on the heap"
msgstr ""

#: main.c
msgid "Press any key to enter the REPL. Use CTRL-D to reload.\n"
msgstr ""

#: main.c
msgid "Pretending to deep sleep until alarm, CTRL-C or file write.\n"
msgstr ""

#: shared-bindings/digitalio/DigitalInOut.c
msgid "Pull not used when direction is output."
msgstr ""

#: ports/stm/common-hal/os/__init__.c
msgid "RNG DeInit Error"
msgstr ""

#: ports/stm/common-hal/os/__init__.c
msgid "RNG Init Error"
msgstr ""

#: ports/esp32s2/common-hal/busio/UART.c
#: ports/mimxrt10xx/common-hal/busio/UART.c
msgid "RS485 inversion specified when not in RS485 mode"
msgstr ""

#: ports/cxd56/common-hal/rtc/RTC.c ports/esp32s2/common-hal/rtc/RTC.c
#: ports/mimxrt10xx/common-hal/rtc/RTC.c ports/nrf/common-hal/rtc/RTC.c
msgid "RTC calibration is not supported on this board"
msgstr ""

#: shared-bindings/alarm/time/TimeAlarm.c shared-bindings/time/__init__.c
msgid "RTC is not supported on this board"
msgstr ""

#: ports/atmel-samd/common-hal/busio/UART.c ports/cxd56/common-hal/busio/UART.c
#: ports/nrf/common-hal/busio/UART.c ports/stm/common-hal/busio/UART.c
msgid "RTS/CTS/RS485 Not yet supported on this device"
msgstr ""

#: ports/stm/common-hal/os/__init__.c
msgid "Random number generation error"
msgstr ""

#: shared-bindings/memorymonitor/AllocationSize.c
#: shared-bindings/pulseio/PulseIn.c
msgid "Read-only"
msgstr ""

#: extmod/vfs_fat.c py/moduerrno.c
msgid "Read-only filesystem"
msgstr ""

#: shared-module/displayio/Bitmap.c
msgid "Read-only object"
msgstr ""

#: ports/esp32s2/bindings/espidf/__init__.c ports/esp32s2/esp_error.c
msgid "Received response was invalid"
msgstr ""

#: shared-bindings/displayio/EPaperDisplay.c
msgid "Refresh too soon"
msgstr ""

#: shared-bindings/canio/RemoteTransmissionRequest.c
msgid "RemoteTransmissionRequests limited to 8 bytes"
msgstr ""

#: shared-bindings/aesio/aes.c
msgid "Requested AES mode is unsupported"
msgstr ""

#: ports/esp32s2/bindings/espidf/__init__.c ports/esp32s2/esp_error.c
msgid "Requested resource not found"
msgstr ""

#: ports/atmel-samd/common-hal/audioio/AudioOut.c
msgid "Right channel unsupported"
msgstr ""

#: shared-bindings/_pew/PewPew.c
msgid "Row entry must be digitalio.DigitalInOut"
msgstr ""

#: main.c
msgid "Running in safe mode! "
msgstr ""

#: shared-module/sdcardio/SDCard.c
msgid "SD card CSD format not supported"
msgstr ""

#: ports/atmel-samd/common-hal/busio/I2C.c ports/esp32s2/common-hal/busio/I2C.c
#: ports/mimxrt10xx/common-hal/busio/I2C.c ports/nrf/common-hal/busio/I2C.c
msgid "SDA or SCL needs a pull up"
msgstr ""

#: ports/stm/common-hal/sdioio/SDCard.c
#, c-format
msgid "SDIO GetCardInfo Error %d"
msgstr ""

#: ports/stm/common-hal/sdioio/SDCard.c
#, c-format
msgid "SDIO Init Error %d"
msgstr ""

#: ports/stm/common-hal/busio/SPI.c
msgid "SPI Init Error"
msgstr ""

#: ports/stm/common-hal/busio/SPI.c
msgid "SPI Re-initialization error"
msgstr ""

#: shared-bindings/audiomixer/Mixer.c
msgid "Sample rate must be positive"
msgstr ""

#: ports/atmel-samd/common-hal/audioio/AudioOut.c
#, c-format
msgid "Sample rate too high. It must be less than %d"
msgstr ""

#: ports/nrf/common-hal/_bleio/Adapter.c
msgid "Scan already in progess. Stop with stop_scan."
msgstr ""

#: ports/mimxrt10xx/common-hal/busio/UART.c
msgid "Selected CTS pin not valid"
msgstr ""

#: ports/mimxrt10xx/common-hal/busio/UART.c
msgid "Selected RTS pin not valid"
msgstr ""

#: ports/atmel-samd/common-hal/audiobusio/I2SOut.c
#: ports/atmel-samd/common-hal/audiobusio/PDMIn.c
msgid "Serializer in use"
msgstr ""

#: shared-bindings/ssl/SSLContext.c
msgid "Server side context cannot have hostname"
msgstr ""

#: ports/cxd56/common-hal/camera/Camera.c
msgid "Size not supported"
msgstr ""

#: shared-bindings/alarm/SleepMemory.c shared-bindings/nvm/ByteArray.c
msgid "Slice and value different lengths."
msgstr ""

#: shared-bindings/displayio/Bitmap.c shared-bindings/displayio/Group.c
#: shared-bindings/displayio/TileGrid.c
#: shared-bindings/memorymonitor/AllocationSize.c
#: shared-bindings/pulseio/PulseIn.c
msgid "Slices not supported"
msgstr ""

#: ports/esp32s2/common-hal/socketpool/SocketPool.c
msgid "SocketPool can only be used with wifi.radio"
msgstr ""

#: shared-bindings/aesio/aes.c
msgid "Source and destination buffers must be the same length"
msgstr ""

#: extmod/modure.c
msgid "Splitting with sub-captures"
msgstr ""

#: shared-bindings/supervisor/__init__.c
msgid "Stack size must be at least 256"
msgstr ""

#: shared-bindings/multiterminal/__init__.c
msgid "Stream missing readinto() or write() method."
msgstr ""

#: ports/mimxrt10xx/common-hal/busio/UART.c ports/stm/common-hal/busio/UART.c
msgid "Supply at least one UART pin"
msgstr ""

#: shared-bindings/alarm/time/TimeAlarm.c
msgid "Supply one of monotonic_time or epoch_time"
msgstr ""

#: shared-bindings/gnss/GNSS.c
msgid "System entry must be gnss.SatelliteSystem"
msgstr ""

#: ports/stm/common-hal/microcontroller/Processor.c
msgid "Temperature read timed out"
msgstr ""

#: supervisor/shared/safe_mode.c
msgid ""
"The CircuitPython heap was corrupted because the stack was too small.\n"
"Please increase the stack size if you know how, or if not:"
msgstr ""

#: supervisor/shared/safe_mode.c
msgid ""
"The `microcontroller` module was used to boot into safe mode. Press reset to "
"exit safe mode.\n"
msgstr ""

#: shared-bindings/rgbmatrix/RGBMatrix.c
msgid "The length of rgb_pins must be 6, 12, 18, 24, or 30"
msgstr ""

#: supervisor/shared/safe_mode.c
msgid ""
"The microcontroller's power dipped. Make sure your power supply provides\n"
"enough power for the whole circuit and press reset (after ejecting "
"CIRCUITPY).\n"
msgstr ""

#: shared-module/audiomixer/MixerVoice.c
msgid "The sample's bits_per_sample does not match the mixer's"
msgstr ""

#: shared-module/audiomixer/MixerVoice.c
msgid "The sample's channel count does not match the mixer's"
msgstr ""

#: shared-module/audiomixer/MixerVoice.c
msgid "The sample's sample rate does not match the mixer's"
msgstr ""

#: shared-module/audiomixer/MixerVoice.c
msgid "The sample's signedness does not match the mixer's"
msgstr ""

#: shared-bindings/displayio/TileGrid.c
msgid "Tile height must exactly divide bitmap height"
msgstr ""

#: shared-bindings/displayio/TileGrid.c shared-module/displayio/TileGrid.c
msgid "Tile index out of bounds"
msgstr ""

#: shared-bindings/displayio/TileGrid.c
msgid "Tile value out of bounds"
msgstr ""

#: shared-bindings/displayio/TileGrid.c
msgid "Tile width must exactly divide bitmap width"
msgstr ""

#: shared-bindings/alarm/time/TimeAlarm.c
msgid "Time is in the past."
msgstr ""

#: ports/nrf/common-hal/_bleio/Adapter.c
#, c-format
msgid "Timeout is too long: Maximum timeout length is %d seconds"
msgstr ""

#: ports/stm/common-hal/pwmio/PWMOut.c
msgid ""
"Timer was reserved for internal use - declare PWM pins earlier in the program"
msgstr ""

#: supervisor/shared/safe_mode.c
msgid "To exit, please reset the board without "
msgstr ""

#: ports/atmel-samd/common-hal/audiobusio/I2SOut.c
msgid "Too many channels in sample."
msgstr ""

#: shared-module/displayio/__init__.c
msgid "Too many display busses"
msgstr ""

#: shared-module/displayio/__init__.c
msgid "Too many displays"
msgstr ""

#: ports/nrf/common-hal/_bleio/PacketBuffer.c
msgid "Total data to write is larger than outgoing_packet_length"
msgstr ""

#: py/obj.c
msgid "Traceback (most recent call last):\n"
msgstr ""

#: shared-bindings/time/__init__.c
msgid "Tuple or struct_time argument required"
msgstr ""

#: ports/stm/common-hal/busio/UART.c
msgid "UART Buffer allocation error"
msgstr ""

#: ports/stm/common-hal/busio/UART.c
msgid "UART De-init error"
msgstr ""

#: ports/stm/common-hal/busio/UART.c
msgid "UART Init Error"
msgstr ""

#: ports/stm/common-hal/busio/UART.c
msgid "UART Re-init error"
msgstr ""

#: ports/stm/common-hal/busio/UART.c
msgid "UART write error"
msgstr ""

#: shared-module/usb_hid/Device.c
msgid "USB Busy"
msgstr ""

#: shared-module/usb_hid/Device.c
msgid "USB Error"
msgstr ""

#: shared-bindings/_bleio/UUID.c
msgid "UUID integer value must be 0-0xffff"
msgstr ""

#: shared-bindings/_bleio/UUID.c
msgid "UUID string not 'xxxxxxxx-xxxx-xxxx-xxxx-xxxxxxxxxxxx'"
msgstr ""

#: shared-bindings/_bleio/UUID.c
msgid "UUID value is not str, int or byte buffer"
msgstr ""

#: ports/atmel-samd/common-hal/audiobusio/I2SOut.c
#: ports/atmel-samd/common-hal/audioio/AudioOut.c
msgid "Unable to allocate buffers for signed conversion"
msgstr ""

#: ports/esp32s2/common-hal/busio/I2C.c
msgid "Unable to create lock"
msgstr ""

#: shared-module/displayio/I2CDisplay.c
#, c-format
msgid "Unable to find I2C Display at %x"
msgstr ""

#: ports/atmel-samd/common-hal/audiobusio/I2SOut.c
#: ports/atmel-samd/common-hal/audiobusio/PDMIn.c
msgid "Unable to find free GCLK"
msgstr ""

#: py/parse.c
msgid "Unable to init parser"
msgstr ""

#: shared-module/displayio/OnDiskBitmap.c
msgid "Unable to read color palette data"
msgstr ""

#: shared-bindings/nvm/ByteArray.c
msgid "Unable to write to nvm."
msgstr ""

#: shared-bindings/alarm/SleepMemory.c
msgid "Unable to write to sleep_memory."
msgstr ""

#: ports/nrf/common-hal/_bleio/UUID.c
msgid "Unexpected nrfx uuid type"
msgstr ""

#: ports/esp32s2/common-hal/socketpool/Socket.c
#, c-format
msgid "Unhandled ESP TLS error %d %d %x %d"
msgstr ""

#: shared-bindings/wifi/Radio.c
msgid "Unknown failure"
msgstr ""

#: ports/nrf/common-hal/_bleio/__init__.c
#, c-format
msgid "Unknown gatt error: 0x%04x"
msgstr ""

#: supervisor/shared/safe_mode.c
msgid "Unknown reason."
msgstr ""

#: ports/nrf/common-hal/_bleio/__init__.c
#, c-format
msgid "Unknown security error: 0x%04x"
msgstr ""

#: ports/nrf/common-hal/_bleio/__init__.c
#, c-format
msgid "Unknown soft device error: %04x"
msgstr ""

#: shared-bindings/_pixelbuf/PixelBuf.c
#, c-format
msgid "Unmatched number of items on RHS (expected %d, got %d)."
msgstr ""

#: ports/nrf/common-hal/_bleio/__init__.c
msgid ""
"Unspecified issue. Can be that the pairing prompt on the other device was "
"declined or ignored."
msgstr ""

#: ports/atmel-samd/common-hal/busio/I2C.c ports/cxd56/common-hal/busio/I2C.c
#: ports/esp32s2/common-hal/busio/UART.c ports/stm/common-hal/busio/I2C.c
msgid "Unsupported baudrate"
msgstr ""

#: shared-module/displayio/display_core.c
msgid "Unsupported display bus type"
msgstr ""

#: shared-module/audiocore/WaveFile.c
msgid "Unsupported format"
msgstr ""

#: py/moduerrno.c
msgid "Unsupported operation"
msgstr ""

#: shared-bindings/digitalio/DigitalInOut.c
msgid "Unsupported pull value."
msgstr ""

#: ports/esp32s2/common-hal/dualbank/__init__.c
msgid "Update Failed"
msgstr ""

#: ports/nrf/common-hal/_bleio/Characteristic.c
#: ports/nrf/common-hal/_bleio/Descriptor.c
msgid "Value length != required fixed length"
msgstr ""

#: ports/nrf/common-hal/_bleio/Characteristic.c
#: ports/nrf/common-hal/_bleio/Descriptor.c
msgid "Value length > max_length"
msgstr ""

#: ports/esp32s2/bindings/espidf/__init__.c ports/esp32s2/esp_error.c
msgid "Version was invalid"
msgstr ""

#: py/emitnative.c
msgid "Viper functions don't currently support more than 4 arguments"
msgstr ""

#: ports/stm/common-hal/microcontroller/Processor.c
msgid "Voltage read timed out"
msgstr ""

#: main.c
msgid "WARNING: Your code filename has two extensions\n"
msgstr ""

#: ports/nrf/common-hal/watchdog/WatchDogTimer.c
msgid "WatchDogTimer cannot be deinitialized once mode is set to RESET"
msgstr ""

#: shared-bindings/watchdog/WatchDogTimer.c
msgid "WatchDogTimer is not currently running"
msgstr ""

#: shared-bindings/watchdog/WatchDogTimer.c
msgid "WatchDogTimer.mode cannot be changed once set to WatchDogMode.RESET"
msgstr ""

#: shared-bindings/watchdog/WatchDogTimer.c
msgid "WatchDogTimer.timeout must be greater than 0"
msgstr ""

#: supervisor/shared/safe_mode.c
msgid "Watchdog timer expired."
msgstr ""

#: py/builtinhelp.c
#, c-format
msgid ""
"Welcome to Adafruit CircuitPython %s!\n"
"\n"
"Please visit learn.adafruit.com/category/circuitpython for project guides.\n"
"\n"
"To list built-in modules please do `help(\"modules\")`.\n"
msgstr ""

#: shared-bindings/wifi/Radio.c
msgid "WiFi password must be between 8 and 63 characters"
msgstr ""

#: main.c
msgid "Woken up by alarm.\n"
msgstr ""

#: ports/nrf/common-hal/_bleio/PacketBuffer.c
msgid "Writes not supported on Characteristic"
msgstr ""

#: supervisor/shared/safe_mode.c
msgid "You are in safe mode: something unanticipated happened.\n"
msgstr ""

#: supervisor/shared/safe_mode.c
msgid "You requested starting safe mode by "
msgstr ""

#: py/objtype.c
msgid "__init__() should return None"
msgstr ""

#: py/objtype.c
msgid "__init__() should return None, not '%q'"
msgstr ""

#: py/objobject.c
msgid "__new__ arg must be a user-type"
msgstr ""

#: extmod/modubinascii.c extmod/moduhashlib.c py/objarray.c
msgid "a bytes-like object is required"
msgstr ""

#: lib/embed/abort_.c
msgid "abort() called"
msgstr ""

#: extmod/machine_mem.c
#, c-format
msgid "address %08x is not aligned to %d bytes"
msgstr ""

#: shared-bindings/i2cperipheral/I2CPeripheral.c
msgid "address out of bounds"
msgstr ""

#: shared-bindings/i2cperipheral/I2CPeripheral.c
msgid "addresses is empty"
msgstr ""

#: py/modbuiltins.c
msgid "arg is an empty sequence"
msgstr ""

#: extmod/ulab/code/numerical/numerical.c
msgid "argsort argument must be an ndarray"
msgstr ""

#: extmod/ulab/code/numerical/numerical.c
msgid "argsort is not implemented for flattened arrays"
msgstr ""

#: py/runtime.c
msgid "argument has wrong type"
msgstr ""

#: extmod/ulab/code/linalg/linalg.c
msgid "argument must be ndarray"
msgstr ""

#: py/argcheck.c shared-bindings/_stage/__init__.c
#: shared-bindings/digitalio/DigitalInOut.c shared-bindings/gamepad/GamePad.c
msgid "argument num/types mismatch"
msgstr ""

#: py/runtime.c
msgid "argument should be a '%q' not a '%q'"
msgstr ""

#: extmod/ulab/code/linalg/linalg.c extmod/ulab/code/numerical/numerical.c
msgid "arguments must be ndarrays"
msgstr ""

#: extmod/ulab/code/ndarray.c
msgid "array and index length must be equal"
msgstr ""

#: py/objarray.c shared-bindings/alarm/SleepMemory.c
#: shared-bindings/nvm/ByteArray.c
msgid "array/bytes required on right side"
msgstr ""

#: extmod/ulab/code/numerical/numerical.c
msgid "attempt to get (arg)min/(arg)max of empty sequence"
msgstr ""

#: extmod/ulab/code/numerical/numerical.c
msgid "attempt to get argmin/argmax of an empty sequence"
msgstr ""

#: py/objstr.c
msgid "attributes not supported yet"
msgstr ""

#: extmod/ulab/code/numerical/numerical.c
msgid "axis is out of bounds"
msgstr ""

#: extmod/ulab/code/numerical/numerical.c
msgid "axis must be None, or an integer"
msgstr ""

#: extmod/ulab/code/numerical/numerical.c
msgid "axis too long"
msgstr ""

#: py/builtinevex.c
msgid "bad compile mode"
msgstr ""

#: py/objstr.c
msgid "bad conversion specifier"
msgstr ""

#: py/objstr.c
msgid "bad format string"
msgstr ""

#: py/binary.c py/objarray.c
msgid "bad typecode"
msgstr ""

#: py/emitnative.c
msgid "binary op %q not implemented"
msgstr ""

#: shared-bindings/busio/UART.c
msgid "bits must be 7, 8 or 9"
msgstr ""

#: shared-bindings/audiomixer/Mixer.c
msgid "bits_per_sample must be 8 or 16"
msgstr ""

#: py/emitinlinethumb.c
msgid "branch not in range"
msgstr ""

#: shared-bindings/audiocore/RawSample.c
msgid "buffer must be a bytes-like object"
msgstr ""

#: shared-module/struct/__init__.c
msgid "buffer size must match format"
msgstr ""

#: shared-bindings/bitbangio/SPI.c shared-bindings/busio/SPI.c
msgid "buffer slices must be of equal length"
msgstr ""

#: py/modstruct.c shared-bindings/struct/__init__.c
#: shared-module/struct/__init__.c
msgid "buffer too small"
msgstr ""

#: shared-bindings/socketpool/Socket.c
msgid "buffer too small for requested bytes"
msgstr ""

#: shared-bindings/_pew/PewPew.c
msgid "buttons must be digitalio.DigitalInOut"
msgstr ""

#: py/vm.c
msgid "byte code not implemented"
msgstr ""

#: shared-bindings/_pixelbuf/PixelBuf.c
msgid "byteorder is not a string"
msgstr ""

#: ports/atmel-samd/common-hal/busio/UART.c
#: ports/esp32s2/common-hal/busio/UART.c
msgid "bytes > 8 bits not supported"
msgstr ""

#: py/objarray.c
msgid "bytes length not a multiple of item size"
msgstr ""

#: py/objstr.c
msgid "bytes value out of range"
msgstr ""

#: ports/atmel-samd/bindings/samd/Clock.c ports/atmel-samd/common-hal/rtc/RTC.c
msgid "calibration is out of range"
msgstr ""

#: ports/atmel-samd/bindings/samd/Clock.c
msgid "calibration is read only"
msgstr ""

#: ports/atmel-samd/common-hal/rtc/RTC.c
msgid "calibration value out of range +/-127"
msgstr ""

#: py/emitinlinethumb.c
msgid "can only have up to 4 parameters to Thumb assembly"
msgstr ""

#: py/emitinlinextensa.c
msgid "can only have up to 4 parameters to Xtensa assembly"
msgstr ""

#: py/persistentcode.c
msgid "can only save bytecode"
msgstr ""

#: py/objtype.c
msgid "can't add special method to already-subclassed class"
msgstr ""

#: py/compile.c
msgid "can't assign to expression"
msgstr ""

#: py/obj.c py/objint.c shared-bindings/i2cperipheral/I2CPeripheral.c
#: shared-module/_pixelbuf/PixelBuf.c
msgid "can't convert %q to %q"
msgstr ""

#: py/objstr.c
msgid "can't convert '%q' object to %q implicitly"
msgstr ""

#: py/obj.c
msgid "can't convert to %q"
msgstr ""

#: py/objstr.c
msgid "can't convert to str implicitly"
msgstr ""

#: py/compile.c
msgid "can't declare nonlocal in outer code"
msgstr ""

#: py/compile.c
msgid "can't delete expression"
msgstr ""

#: py/emitnative.c
msgid "can't do binary op between '%q' and '%q'"
msgstr ""

#: py/objcomplex.c
msgid "can't do truncated division of a complex number"
msgstr ""

#: py/compile.c
msgid "can't have multiple **x"
msgstr ""

#: py/compile.c
msgid "can't have multiple *x"
msgstr ""

#: py/emitnative.c
msgid "can't implicitly convert '%q' to 'bool'"
msgstr ""

#: py/emitnative.c
msgid "can't load from '%q'"
msgstr ""

#: py/emitnative.c
msgid "can't load with '%q' index"
msgstr ""

#: py/objgenerator.c
msgid "can't pend throw to just-started generator"
msgstr ""

#: py/objgenerator.c
msgid "can't send non-None value to a just-started generator"
msgstr ""

#: shared-module/sdcardio/SDCard.c
msgid "can't set 512 block size"
msgstr ""

#: py/objnamedtuple.c
msgid "can't set attribute"
msgstr ""

#: py/emitnative.c
msgid "can't store '%q'"
msgstr ""

#: py/emitnative.c
msgid "can't store to '%q'"
msgstr ""

#: py/emitnative.c
msgid "can't store with '%q' index"
msgstr ""

#: py/objstr.c
msgid ""
"can't switch from automatic field numbering to manual field specification"
msgstr ""

#: py/objstr.c
msgid ""
"can't switch from manual field specification to automatic field numbering"
msgstr ""

#: extmod/ulab/code/ndarray_operators.c
msgid "cannot cast output with casting rule"
msgstr ""

#: py/objtype.c
msgid "cannot create '%q' instances"
msgstr ""

#: py/objtype.c
msgid "cannot create instance"
msgstr ""

#: py/runtime.c
msgid "cannot import name %q"
msgstr ""

#: py/builtinimport.c
msgid "cannot perform relative import"
msgstr ""

#: py/emitnative.c
msgid "casting"
msgstr ""

#: shared-bindings/_stage/Text.c
msgid "chars buffer too small"
msgstr ""

#: py/modbuiltins.c
msgid "chr() arg not in range(0x110000)"
msgstr ""

#: py/modbuiltins.c
msgid "chr() arg not in range(256)"
msgstr ""

#: shared-module/vectorio/Circle.c
msgid "circle can only be registered in one parent"
msgstr ""

#: shared-bindings/msgpack/ExtType.c
msgid "code outside range 0~127"
msgstr ""

#: shared-bindings/displayio/Palette.c
msgid "color buffer must be 3 bytes (RGB) or 4 bytes (RGB + pad byte)"
msgstr ""

#: shared-bindings/displayio/Palette.c
msgid "color buffer must be a buffer, tuple, list, or int"
msgstr ""

#: shared-bindings/displayio/Palette.c
msgid "color buffer must be a bytearray or array of type 'b' or 'B'"
msgstr ""

#: shared-bindings/displayio/Palette.c
msgid "color must be between 0x000000 and 0xffffff"
msgstr ""

#: shared-bindings/displayio/ColorConverter.c
msgid "color should be an int"
msgstr ""

#: py/objcomplex.c
msgid "complex division by zero"
msgstr ""

#: py/objfloat.c py/parsenum.c
msgid "complex values not supported"
msgstr ""

#: extmod/moduzlib.c
msgid "compression header"
msgstr ""

#: py/parse.c
msgid "constant must be an integer"
msgstr ""

#: py/emitnative.c
msgid "conversion to object"
msgstr ""

#: extmod/ulab/code/filter/filter.c
msgid "convolve arguments must be linear arrays"
msgstr ""

#: extmod/ulab/code/filter/filter.c
msgid "convolve arguments must be ndarrays"
msgstr ""

#: extmod/ulab/code/filter/filter.c
msgid "convolve arguments must not be empty"
msgstr ""

#: extmod/ulab/code/poly/poly.c
msgid "could not invert Vandermonde matrix"
msgstr ""

#: shared-module/sdcardio/SDCard.c
msgid "couldn't determine SD card version"
msgstr ""

#: extmod/ulab/code/numerical/numerical.c
msgid "cross is defined for 1D arrays of length 3"
msgstr ""

#: extmod/ulab/code/approx/approx.c
msgid "data must be iterable"
msgstr ""

#: extmod/ulab/code/approx/approx.c
msgid "data must be of equal length"
msgstr ""

#: extmod/ulab/code/ndarray.c
msgid "data type not understood"
msgstr ""

#: py/parsenum.c
msgid "decimal numbers not supported"
msgstr ""

#: py/compile.c
msgid "default 'except' must be last"
msgstr ""

#: shared-bindings/msgpack/__init__.c
msgid "default is not a function"
msgstr ""

#: shared-bindings/audiobusio/PDMIn.c
msgid ""
"destination buffer must be a bytearray or array of type 'B' for bit_depth = 8"
msgstr ""

#: shared-bindings/audiobusio/PDMIn.c
msgid "destination buffer must be an array of type 'H' for bit_depth = 16"
msgstr ""

#: shared-bindings/audiobusio/PDMIn.c
msgid "destination_length must be an int >= 0"
msgstr ""

#: py/objdict.c
msgid "dict update sequence has wrong length"
msgstr ""

#: extmod/ulab/code/numerical/numerical.c
msgid "diff argument must be an ndarray"
msgstr ""

#: extmod/ulab/code/numerical/numerical.c
msgid "differentiation order out of range"
msgstr ""

#: py/modmath.c py/objfloat.c py/objint_longlong.c py/objint_mpz.c py/runtime.c
#: shared-bindings/math/__init__.c
msgid "division by zero"
msgstr ""

#: py/objdeque.c
msgid "empty"
msgstr ""

#: extmod/moduheapq.c extmod/modutimeq.c
msgid "empty heap"
msgstr ""

#: py/objstr.c
msgid "empty separator"
msgstr ""

#: shared-bindings/random/__init__.c
msgid "empty sequence"
msgstr ""

#: py/objstr.c
msgid "end of format while looking for conversion specifier"
msgstr ""

#: shared-bindings/displayio/Shape.c
msgid "end_x should be an int"
msgstr ""

#: shared-bindings/alarm/time/TimeAlarm.c
msgid "epoch_time not supported on this board"
msgstr ""

#: ports/nrf/common-hal/busio/UART.c
#, c-format
msgid "error = 0x%08lX"
msgstr ""

#: py/runtime.c
msgid "exceptions must derive from BaseException"
msgstr ""

#: shared-bindings/canio/CAN.c
msgid "expected '%q' but got '%q'"
msgstr ""

#: shared-bindings/canio/CAN.c
msgid "expected '%q' or '%q' but got '%q'"
msgstr ""

#: py/objstr.c
msgid "expected ':' after format specifier"
msgstr ""

#: py/obj.c
msgid "expected tuple/list"
msgstr ""

#: py/modthread.c
msgid "expecting a dict for keyword args"
msgstr ""

#: py/compile.c
msgid "expecting an assembler instruction"
msgstr ""

#: py/compile.c
msgid "expecting just a value for set"
msgstr ""

#: py/compile.c
msgid "expecting key:value for dict"
msgstr ""

#: shared-bindings/msgpack/__init__.c
msgid "ext_hook is not a function"
msgstr ""

#: py/argcheck.c
msgid "extra keyword arguments given"
msgstr ""

#: py/argcheck.c
msgid "extra positional arguments given"
msgstr ""

#: py/parse.c
msgid "f-string expression part cannot include a '#'"
msgstr ""

#: py/parse.c
msgid "f-string expression part cannot include a backslash"
msgstr ""

#: py/parse.c
msgid "f-string: empty expression not allowed"
msgstr ""

#: py/parse.c
msgid "f-string: expecting '}'"
msgstr ""

#: py/parse.c
msgid "f-string: single '}' is not allowed"
msgstr ""

#: shared-bindings/audiocore/WaveFile.c shared-bindings/audiomp3/MP3Decoder.c
#: shared-bindings/displayio/OnDiskBitmap.c
msgid "file must be a file opened in byte mode"
msgstr ""

#: shared-bindings/storage/__init__.c
msgid "filesystem must provide mount method"
msgstr ""

#: extmod/ulab/code/vector/vectorise.c
msgid "first argument must be a callable"
msgstr ""

#: extmod/ulab/code/approx/approx.c
msgid "first argument must be a function"
msgstr ""

#: extmod/ulab/code/ulab_create.c
msgid "first argument must be a tuple of ndarrays"
msgstr ""

#: extmod/ulab/code/ndarray.c
msgid "first argument must be an iterable"
msgstr ""

#: extmod/ulab/code/vector/vectorise.c
msgid "first argument must be an ndarray"
msgstr ""

#: py/objtype.c
msgid "first argument to super() must be type"
msgstr ""

#: extmod/ulab/code/ndarray.c
msgid "flattening order must be either 'C', or 'F'"
msgstr ""

#: extmod/ulab/code/numerical/numerical.c
msgid "flip argument must be an ndarray"
msgstr ""

#: py/objint.c
msgid "float too big"
msgstr ""

#: shared-bindings/_stage/Text.c
msgid "font must be 2048 bytes long"
msgstr ""

#: py/objstr.c
msgid "format requires a dict"
msgstr ""

#: py/objdeque.c
msgid "full"
msgstr ""

#: py/argcheck.c
msgid "function does not take keyword arguments"
msgstr ""

#: py/argcheck.c
#, c-format
msgid "function expected at most %d arguments, got %d"
msgstr ""

#: py/bc.c py/objnamedtuple.c
msgid "function got multiple values for argument '%q'"
msgstr ""

#: extmod/ulab/code/approx/approx.c
msgid "function has the same sign at the ends of interval"
msgstr ""

#: extmod/ulab/code/ndarray.c
msgid "function is defined for ndarrays only"
msgstr ""

#: py/argcheck.c
#, c-format
msgid "function missing %d required positional arguments"
msgstr ""

#: py/bc.c
msgid "function missing keyword-only argument"
msgstr ""

#: py/bc.c
msgid "function missing required keyword argument '%q'"
msgstr ""

#: py/bc.c
#, c-format
msgid "function missing required positional argument #%d"
msgstr ""

#: py/argcheck.c py/bc.c py/objnamedtuple.c shared-bindings/time/__init__.c
#, c-format
msgid "function takes %d positional arguments but %d were given"
msgstr ""

#: shared-bindings/time/__init__.c
msgid "function takes exactly 9 arguments"
msgstr ""

#: py/objgenerator.c
msgid "generator already executing"
msgstr ""

#: py/objgenerator.c
msgid "generator ignored GeneratorExit"
msgstr ""

#: shared-bindings/_stage/Layer.c
msgid "graphic must be 2048 bytes long"
msgstr ""

#: extmod/moduheapq.c
msgid "heap must be a list"
msgstr ""

#: py/compile.c
msgid "identifier redefined as global"
msgstr ""

#: py/compile.c
msgid "identifier redefined as nonlocal"
msgstr ""

#: py/objstr.c
msgid "incomplete format"
msgstr ""

#: py/objstr.c
msgid "incomplete format key"
msgstr ""

#: extmod/modubinascii.c
msgid "incorrect padding"
msgstr ""

#: extmod/ulab/code/ndarray.c
msgid "index is out of bounds"
msgstr ""

#: extmod/ulab/code/numerical/numerical.c
#: ports/esp32s2/common-hal/pulseio/PulseIn.c py/obj.c
msgid "index out of range"
msgstr ""

#: py/obj.c
msgid "indices must be integers"
msgstr ""

#: extmod/ulab/code/ndarray.c
msgid "indices must be integers, slices, or Boolean lists"
msgstr ""

#: extmod/ulab/code/approx/approx.c
msgid "initial values must be iterable"
msgstr ""

#: shared-bindings/_bleio/Characteristic.c shared-bindings/_bleio/Descriptor.c
msgid "initial_value length is wrong"
msgstr ""

#: py/compile.c
msgid "inline assembler must be a function"
msgstr ""

#: extmod/ulab/code/ndarray.c
msgid "input and output shapes are not compatible"
msgstr ""

#: extmod/ulab/code/ulab_create.c
msgid "input argument must be an integer, a tuple, or a list"
msgstr ""

#: extmod/ulab/code/fft/fft.c
msgid "input array length must be power of 2"
msgstr ""

#: extmod/ulab/code/ulab_create.c
msgid "input arrays are not compatible"
msgstr ""

#: extmod/ulab/code/poly/poly.c
msgid "input data must be an iterable"
msgstr ""

#: extmod/ulab/code/linalg/linalg.c
msgid "input matrix is asymmetric"
msgstr ""

#: extmod/ulab/code/linalg/linalg.c
msgid "input matrix is singular"
msgstr ""

#: extmod/ulab/code/user/user.c
msgid "input must be a dense ndarray"
msgstr ""

#: extmod/ulab/code/ulab_create.c
msgid "input must be a tensor of rank 2"
msgstr ""

#: extmod/ulab/code/ulab_create.c extmod/ulab/code/user/user.c
msgid "input must be an ndarray"
msgstr ""

#: extmod/ulab/code/filter/filter.c
msgid "input must be one-dimensional"
msgstr ""

#: extmod/ulab/code/linalg/linalg.c
msgid "input must be square matrix"
msgstr ""

#: extmod/ulab/code/numerical/numerical.c
msgid "input must be tuple, list, range, or ndarray"
msgstr ""

#: extmod/ulab/code/poly/poly.c
msgid "input vectors must be of equal length"
msgstr ""

#: extmod/ulab/code/poly/poly.c
msgid "inputs are not iterable"
msgstr ""

#: py/parsenum.c
msgid "int() arg 2 must be >= 2 and <= 36"
msgstr ""

#: py/objstr.c
msgid "integer required"
msgstr ""

#: extmod/ulab/code/approx/approx.c
msgid "interp is defined for 1D arrays of equal length"
msgstr ""

#: shared-bindings/_bleio/Adapter.c
#, c-format
msgid "interval must be in range %s-%s"
msgstr ""

#: lib/netutils/netutils.c
msgid "invalid arguments"
msgstr ""

#: extmod/modussl_axtls.c
msgid "invalid cert"
msgstr ""

#: extmod/uos_dupterm.c
msgid "invalid dupterm index"
msgstr ""

#: extmod/modframebuf.c
msgid "invalid format"
msgstr ""

#: py/objstr.c
msgid "invalid format specifier"
msgstr ""

#: shared-bindings/wifi/Radio.c
msgid "invalid hostname"
msgstr ""

#: extmod/modussl_axtls.c
msgid "invalid key"
msgstr ""

#: py/compile.c
msgid "invalid micropython decorator"
msgstr ""

#: shared-bindings/random/__init__.c
msgid "invalid step"
msgstr ""

#: py/compile.c py/parse.c
msgid "invalid syntax"
msgstr ""

#: py/parsenum.c
msgid "invalid syntax for integer"
msgstr ""

#: py/parsenum.c
#, c-format
msgid "invalid syntax for integer with base %d"
msgstr ""

#: py/parsenum.c
msgid "invalid syntax for number"
msgstr ""

#: ports/esp32s2/common-hal/alarm/pin/__init__.c
msgid "io must be rtc io"
msgstr ""

#: py/objtype.c
msgid "issubclass() arg 1 must be a class"
msgstr ""

#: py/objtype.c
msgid "issubclass() arg 2 must be a class or a tuple of classes"
msgstr ""

#: extmod/ulab/code/ndarray.c
msgid "iterables are not of the same length"
msgstr ""

#: extmod/ulab/code/linalg/linalg.c
msgid "iterations did not converge"
msgstr ""

#: py/objstr.c
msgid "join expects a list of str/bytes objects consistent with self object"
msgstr ""

#: py/argcheck.c
msgid "keyword argument(s) not yet implemented - use normal args instead"
msgstr ""

#: py/bc.c
msgid "keywords must be strings"
msgstr ""

#: py/emitinlinethumb.c py/emitinlinextensa.c
msgid "label '%q' not defined"
msgstr ""

#: py/compile.c
msgid "label redefined"
msgstr ""

#: py/stream.c
msgid "length argument not allowed for this type"
msgstr ""

#: shared-bindings/audiomixer/MixerVoice.c
msgid "level must be between 0 and 1"
msgstr ""

#: py/objarray.c
msgid "lhs and rhs should be compatible"
msgstr ""

#: py/emitnative.c
msgid "local '%q' has type '%q' but source is '%q'"
msgstr ""

#: py/emitnative.c
msgid "local '%q' used before type known"
msgstr ""

#: py/vm.c
msgid "local variable referenced before assignment"
msgstr ""

#: py/objint.c
msgid "long int not supported in this build"
msgstr ""

#: ports/esp32s2/common-hal/canio/CAN.c
msgid "loopback + silent mode not supported by peripheral"
msgstr ""

#: py/parse.c
msgid "malformed f-string"
msgstr ""

#: shared-bindings/_stage/Layer.c
msgid "map buffer too small"
msgstr ""

#: py/modmath.c shared-bindings/math/__init__.c
msgid "math domain error"
msgstr ""

#: extmod/ulab/code/linalg/linalg.c
msgid "matrix dimensions do not match"
msgstr ""

#: extmod/ulab/code/linalg/linalg.c
msgid "matrix is not positive definite"
msgstr ""

#: ports/nrf/common-hal/_bleio/Characteristic.c
#: ports/nrf/common-hal/_bleio/Descriptor.c
#, c-format
msgid "max_length must be 0-%d when fixed_length is %s"
msgstr ""

#: shared-bindings/_bleio/Characteristic.c shared-bindings/_bleio/Descriptor.c
msgid "max_length must be >= 0"
msgstr ""

#: extmod/ulab/code/ndarray.c
msgid "maximum number of dimensions is 4"
msgstr ""

#: py/runtime.c
msgid "maximum recursion depth exceeded"
msgstr ""

#: extmod/ulab/code/approx/approx.c
msgid "maxiter must be > 0"
msgstr ""

#: extmod/ulab/code/approx/approx.c
msgid "maxiter should be > 0"
msgstr ""

#: extmod/ulab/code/numerical/numerical.c
msgid "median argument must be an ndarray"
msgstr ""

#: py/runtime.c
#, c-format
msgid "memory allocation failed, allocating %u bytes"
msgstr ""

#: py/runtime.c
msgid "memory allocation failed, heap is locked"
msgstr ""

#: py/builtinimport.c
msgid "module not found"
msgstr ""

#: extmod/ulab/code/poly/poly.c
msgid "more degrees of freedom than data points"
msgstr ""

#: py/compile.c
msgid "multiple *x in assignment"
msgstr ""

#: py/objtype.c
msgid "multiple bases have instance lay-out conflict"
msgstr ""

#: py/objtype.c
msgid "multiple inheritance not supported"
msgstr ""

#: py/emitnative.c
msgid "must raise an object"
msgstr ""

#: py/modbuiltins.c
msgid "must use keyword argument for key function"
msgstr ""

#: py/runtime.c
msgid "name '%q' is not defined"
msgstr ""

#: py/runtime.c
msgid "name not defined"
msgstr ""

#: py/compile.c
msgid "name reused for argument"
msgstr ""

#: py/emitnative.c
msgid "native yield"
msgstr ""

#: py/runtime.c
#, c-format
msgid "need more than %d values to unpack"
msgstr ""

#: py/objint_longlong.c py/objint_mpz.c py/runtime.c
msgid "negative power with no float support"
msgstr ""

#: py/objint_mpz.c py/runtime.c
msgid "negative shift count"
msgstr ""

#: shared-module/sdcardio/SDCard.c
msgid "no SD card"
msgstr ""

#: py/vm.c
msgid "no active exception to reraise"
msgstr ""

#: shared-bindings/socket/__init__.c shared-module/network/__init__.c
msgid "no available NIC"
msgstr ""

#: py/compile.c
msgid "no binding for nonlocal found"
msgstr ""

#: shared-module/msgpack/__init__.c
msgid "no default packer"
msgstr ""

#: py/builtinimport.c
msgid "no module named '%q'"
msgstr ""

#: shared-bindings/displayio/FourWire.c shared-bindings/displayio/I2CDisplay.c
#: shared-bindings/displayio/ParallelBus.c
msgid "no reset pin available"
msgstr ""

#: shared-module/sdcardio/SDCard.c
msgid "no response from SD card"
msgstr ""

#: py/runtime.c
msgid "no such attribute"
msgstr ""

#: ports/nrf/common-hal/_bleio/Connection.c
msgid "non-UUID found in service_uuids_whitelist"
msgstr ""

#: py/compile.c
msgid "non-default argument follows default argument"
msgstr ""

#: extmod/modubinascii.c
msgid "non-hex digit found"
msgstr ""

#: py/compile.c
msgid "non-keyword arg after */**"
msgstr ""

#: py/compile.c
msgid "non-keyword arg after keyword arg"
msgstr ""

#: ports/nrf/common-hal/_bleio/Adapter.c
msgid "non-zero timeout must be > 0.01"
msgstr ""

#: shared-bindings/_bleio/Adapter.c
msgid "non-zero timeout must be >= interval"
msgstr ""

#: extmod/ulab/code/linalg/linalg.c
msgid "norm is defined for 1D and 2D arrays"
msgstr ""

#: shared-bindings/_bleio/UUID.c
msgid "not a 128-bit UUID"
msgstr ""

#: py/objstr.c
msgid "not all arguments converted during string formatting"
msgstr ""

#: py/objstr.c
msgid "not enough arguments for format string"
msgstr ""

#: extmod/ulab/code/ulab_create.c
msgid "number of points must be at least 2"
msgstr ""

#: py/obj.c
msgid "object '%q' is not a tuple or list"
msgstr ""

#: py/obj.c
msgid "object does not support item assignment"
msgstr ""

#: py/obj.c
msgid "object does not support item deletion"
msgstr ""

#: py/obj.c
msgid "object has no len"
msgstr ""

#: py/obj.c
msgid "object is not subscriptable"
msgstr ""

#: py/runtime.c
msgid "object not an iterator"
msgstr ""

#: py/objtype.c py/runtime.c
msgid "object not callable"
msgstr ""

#: py/sequence.c shared-bindings/displayio/Group.c
msgid "object not in sequence"
msgstr ""

#: py/runtime.c
msgid "object not iterable"
msgstr ""

#: py/obj.c
msgid "object of type '%q' has no len()"
msgstr ""

#: py/obj.c
msgid "object with buffer protocol required"
msgstr ""

#: extmod/modubinascii.c
msgid "odd-length string"
msgstr ""

#: extmod/ulab/code/ulab_create.c
msgid "offset is too large"
msgstr ""

#: shared-bindings/dualbank/__init__.c
msgid "offset must be >= 0"
msgstr ""

#: py/objstr.c py/objstrunicode.c
msgid "offset out of bounds"
msgstr ""

#: ports/nrf/common-hal/audiobusio/PDMIn.c
msgid "only bit_depth=16 is supported"
msgstr ""

#: ports/nrf/common-hal/audiobusio/PDMIn.c
msgid "only sample_rate=16000 is supported"
msgstr ""

#: py/objarray.c py/objstr.c py/objstrunicode.c py/objtuple.c
#: shared-bindings/alarm/SleepMemory.c shared-bindings/nvm/ByteArray.c
msgid "only slices with step=1 (aka None) are supported"
msgstr ""

#: extmod/ulab/code/compare/compare.c extmod/ulab/code/ndarray.c
#: extmod/ulab/code/vector/vectorise.c
msgid "operands could not be broadcast together"
msgstr ""

#: extmod/ulab/code/ndarray.c
msgid "operation is implemented for 1D Boolean arrays only"
msgstr ""

#: extmod/ulab/code/numerical/numerical.c
msgid "operation is not implemented on ndarrays"
msgstr ""

#: extmod/ulab/code/ndarray.c
msgid "operation is not supported for given type"
msgstr ""

#: py/modbuiltins.c
msgid "ord expects a character"
msgstr ""

#: py/modbuiltins.c
#, c-format
msgid "ord() expected a character, but string of length %d found"
msgstr ""

#: shared-bindings/displayio/Bitmap.c
msgid "out of range of source"
msgstr ""

#: shared-bindings/displayio/Bitmap.c
msgid "out of range of target"
msgstr ""

#: py/objint_mpz.c
msgid "overflow converting long int to machine word"
msgstr ""

#: py/modstruct.c
#, c-format
msgid "pack expected %d items for packing (got %d)"
msgstr ""

#: shared-bindings/_stage/Layer.c shared-bindings/_stage/Text.c
msgid "palette must be 32 bytes long"
msgstr ""

#: shared-bindings/displayio/Palette.c
msgid "palette_index should be an int"
msgstr ""

#: py/compile.c
msgid "parameter annotation must be an identifier"
msgstr ""

#: py/emitinlinextensa.c
msgid "parameters must be registers in sequence a2 to a5"
msgstr ""

#: py/emitinlinethumb.c
msgid "parameters must be registers in sequence r0 to r3"
msgstr ""

#: shared-bindings/displayio/Bitmap.c
msgid "pixel coordinates out of bounds"
msgstr ""

#: shared-bindings/displayio/Bitmap.c
msgid "pixel value requires too many bits"
msgstr ""

#: shared-bindings/displayio/TileGrid.c shared-bindings/vectorio/VectorShape.c
msgid "pixel_shader must be displayio.Palette or displayio.ColorConverter"
msgstr ""

#: shared-module/vectorio/Polygon.c
msgid "polygon can only be registered in one parent"
msgstr ""

#: ports/esp32s2/common-hal/pulseio/PulseIn.c
msgid "pop from an empty PulseIn"
msgstr ""

#: ports/atmel-samd/common-hal/pulseio/PulseIn.c
#: ports/cxd56/common-hal/pulseio/PulseIn.c
#: ports/nrf/common-hal/pulseio/PulseIn.c
#: ports/stm/common-hal/pulseio/PulseIn.c py/objdict.c py/objlist.c py/objset.c
#: shared-bindings/ps2io/Ps2.c
msgid "pop from empty %q"
msgstr ""

#: py/objint_mpz.c
msgid "pow() 3rd argument cannot be 0"
msgstr ""

#: py/objint_mpz.c
msgid "pow() with 3 arguments requires integers"
msgstr ""

#: ports/esp32s2/boards/adafruit_magtag_2.9_grayscale/mpconfigboard.h
#: ports/esp32s2/boards/adafruit_metro_esp32s2/mpconfigboard.h
#: ports/esp32s2/boards/electroniccats_bastwifi/mpconfigboard.h
#: ports/esp32s2/boards/espressif_kaluga_1/mpconfigboard.h
#: ports/esp32s2/boards/espressif_saola_1_wroom/mpconfigboard.h
#: ports/esp32s2/boards/espressif_saola_1_wrover/mpconfigboard.h
#: ports/esp32s2/boards/microdev_micro_s2/mpconfigboard.h
#: ports/esp32s2/boards/muselab_nanoesp32_s2/mpconfigboard.h
#: ports/esp32s2/boards/targett_module_clip_wroom/mpconfigboard.h
#: ports/esp32s2/boards/targett_module_clip_wrover/mpconfigboard.h
#: ports/esp32s2/boards/unexpectedmaker_feathers2/mpconfigboard.h
#: ports/esp32s2/boards/unexpectedmaker_feathers2_prerelease/mpconfigboard.h
msgid "pressing boot button at start up.\n"
msgstr ""

#: ports/atmel-samd/boards/circuitplayground_express/mpconfigboard.h
#: ports/atmel-samd/boards/circuitplayground_express_crickit/mpconfigboard.h
#: ports/atmel-samd/boards/circuitplayground_express_displayio/mpconfigboard.h
#: ports/atmel-samd/boards/escornabot_makech/mpconfigboard.h
#: ports/atmel-samd/boards/meowmeow/mpconfigboard.h
msgid "pressing both buttons at start up.\n"
msgstr ""

#: extmod/modutimeq.c
msgid "queue overflow"
msgstr ""

#: py/parse.c
msgid "raw f-strings are not implemented"
msgstr ""

#: extmod/ulab/code/fft/fft.c
msgid "real and imaginary parts must be of equal length"
msgstr ""

#: py/builtinimport.c
msgid "relative import"
msgstr ""

#: py/obj.c
#, c-format
msgid "requested length %d but object has length %d"
msgstr ""

#: extmod/ulab/code/ndarray_operators.c
msgid "results cannot be cast to specified type"
msgstr ""

#: py/compile.c
msgid "return annotation must be an identifier"
msgstr ""

#: py/emitnative.c
msgid "return expected '%q' but got '%q'"
msgstr ""

#: shared-bindings/rgbmatrix/RGBMatrix.c
#, c-format
msgid "rgb_pins[%d] duplicates another pin assignment"
msgstr ""

#: shared-bindings/rgbmatrix/RGBMatrix.c
#, c-format
msgid "rgb_pins[%d] is not on the same port as clock"
msgstr ""

#: extmod/ulab/code/numerical/numerical.c
msgid "roll argument must be an ndarray"
msgstr ""

#: py/objstr.c
msgid "rsplit(None,n)"
msgstr ""

#: shared-bindings/audiocore/RawSample.c
msgid ""
"sample_source buffer must be a bytearray or array of type 'h', 'H', 'b' or "
"'B'"
msgstr ""

#: ports/atmel-samd/common-hal/audiobusio/PDMIn.c
msgid "sampling rate out of range"
msgstr ""

#: py/modmicropython.c
msgid "schedule stack full"
msgstr ""

#: lib/utils/pyexec.c py/builtinimport.c
msgid "script compilation not supported"
msgstr ""

#: extmod/ulab/code/ndarray.c
msgid "shape must be a tuple"
msgstr ""

#: shared-module/msgpack/__init__.c
msgid "short read"
msgstr ""

#: py/objstr.c
msgid "sign not allowed in string format specifier"
msgstr ""

#: py/objstr.c
msgid "sign not allowed with integer format specifier 'c'"
msgstr ""

#: py/objstr.c
msgid "single '}' encountered in format string"
msgstr ""

#: extmod/ulab/code/linalg/linalg.c
msgid "size is defined for ndarrays only"
msgstr ""

#: shared-bindings/time/__init__.c
msgid "sleep length must be non-negative"
msgstr ""

#: extmod/ulab/code/ndarray.c
msgid "slice step can't be zero"
msgstr ""

#: py/objslice.c py/sequence.c
msgid "slice step cannot be zero"
msgstr ""

#: py/objint.c py/sequence.c
msgid "small int overflow"
msgstr ""

#: main.c
msgid "soft reboot\n"
msgstr ""

#: extmod/ulab/code/numerical/numerical.c
msgid "sort argument must be an ndarray"
msgstr ""

#: extmod/ulab/code/filter/filter.c
msgid "sos array must be of shape (n_section, 6)"
msgstr ""

#: extmod/ulab/code/filter/filter.c
msgid "sos[:, 3] should be all ones"
msgstr ""

#: extmod/ulab/code/filter/filter.c
msgid "sosfilt requires iterable arguments"
msgstr ""

#: shared-bindings/displayio/Bitmap.c
msgid "source palette too large"
msgstr ""

#: py/objstr.c
msgid "start/end indices"
msgstr ""

#: shared-bindings/displayio/Shape.c
msgid "start_x should be an int"
msgstr ""

#: shared-bindings/random/__init__.c
msgid "step must be non-zero"
msgstr ""

#: shared-bindings/busio/UART.c
msgid "stop must be 1 or 2"
msgstr ""

#: shared-bindings/random/__init__.c
msgid "stop not reachable from start"
msgstr ""

#: py/stream.c
msgid "stream operation not supported"
msgstr ""

#: py/objstrunicode.c
msgid "string indices must be integers, not %q"
msgstr ""

#: py/stream.c
msgid "string not supported; use bytes or bytearray"
msgstr ""

#: extmod/moductypes.c
msgid "struct: cannot index"
msgstr ""

#: extmod/moductypes.c
msgid "struct: no fields"
msgstr ""

#: py/objarray.c py/objstr.c
msgid "substring not found"
msgstr ""

#: py/compile.c
msgid "super() can't find self"
msgstr ""

#: extmod/modujson.c
msgid "syntax error in JSON"
msgstr ""

#: extmod/moductypes.c
msgid "syntax error in uctypes descriptor"
msgstr ""

#: shared-bindings/touchio/TouchIn.c
msgid "threshold must be in the range 0-65536"
msgstr ""

#: shared-bindings/time/__init__.c
msgid "time.struct_time() takes a 9-sequence"
msgstr ""

#: ports/esp32s2/common-hal/watchdog/WatchDogTimer.c
#: ports/nrf/common-hal/watchdog/WatchDogTimer.c
msgid "timeout duration exceeded the maximum supported value"
msgstr ""

#: shared-bindings/busio/UART.c
msgid "timeout must be 0.0-100.0 seconds"
msgstr ""

#: ports/nrf/common-hal/_bleio/Adapter.c
msgid "timeout must be < 655.35 secs"
msgstr ""

#: shared-bindings/_bleio/CharacteristicBuffer.c
msgid "timeout must be >= 0.0"
msgstr ""

#: shared-module/sdcardio/SDCard.c
msgid "timeout waiting for v1 card"
msgstr ""

#: shared-module/sdcardio/SDCard.c
msgid "timeout waiting for v2 card"
msgstr ""

#: shared-bindings/time/__init__.c
msgid "timestamp out of range for platform time_t"
msgstr ""

#: extmod/ulab/code/ndarray.c
msgid "tobytes can be invoked for dense arrays only"
msgstr ""

#: shared-module/struct/__init__.c
msgid "too many arguments provided with the given format"
msgstr ""

#: extmod/ulab/code/ulab_create.c
msgid "too many dimensions"
msgstr ""

#: extmod/ulab/code/ndarray.c
msgid "too many indices"
msgstr ""

#: py/runtime.c
#, c-format
msgid "too many values to unpack (expected %d)"
msgstr ""

#: extmod/ulab/code/approx/approx.c
msgid "trapz is defined for 1D arrays"
msgstr ""

#: extmod/ulab/code/approx/approx.c
msgid "trapz is defined for 1D arrays of equal length"
msgstr ""

#: ports/esp32s2/common-hal/alarm/pin/__init__.c
msgid "trigger level must be 0 or 1"
msgstr ""

#: py/obj.c
msgid "tuple/list has wrong length"
msgstr ""

#: ports/esp32s2/common-hal/canio/CAN.c
#, c-format
msgid "twai_driver_install returned esp-idf error #%d"
msgstr ""

#: ports/esp32s2/common-hal/canio/CAN.c
#, c-format
msgid "twai_start returned esp-idf error #%d"
msgstr ""

#: ports/atmel-samd/common-hal/busio/UART.c
#: ports/esp32s2/common-hal/busio/UART.c ports/nrf/common-hal/busio/UART.c
#: shared-bindings/busio/UART.c shared-bindings/canio/CAN.c
msgid "tx and rx cannot both be None"
msgstr ""

#: py/objtype.c
msgid "type '%q' is not an acceptable base type"
msgstr ""

#: py/objtype.c
msgid "type is not an acceptable base type"
msgstr ""

#: py/runtime.c
msgid "type object '%q' has no attribute '%q'"
msgstr ""

#: py/objgenerator.c
msgid "type object 'generator' has no attribute '__await__'"
msgstr ""

#: py/objtype.c
msgid "type takes 1 or 3 arguments"
msgstr ""

#: py/objint_longlong.c
msgid "ulonglong too large"
msgstr ""

#: py/emitnative.c
msgid "unary op %q not implemented"
msgstr ""

#: py/parse.c
msgid "unexpected indent"
msgstr ""

#: py/bc.c
msgid "unexpected keyword argument"
msgstr ""

#: py/bc.c py/objnamedtuple.c
msgid "unexpected keyword argument '%q'"
msgstr ""

#: py/lexer.c
msgid "unicode name escapes"
msgstr ""

#: py/parse.c
msgid "unindent does not match any outer indentation level"
msgstr ""

#: py/objstr.c
#, c-format
msgid "unknown conversion specifier %c"
msgstr ""

#: py/objstr.c
msgid "unknown format code '%c' for object of type '%q'"
msgstr ""

#: py/compile.c
msgid "unknown type"
msgstr ""

#: py/emitnative.c
msgid "unknown type '%q'"
msgstr ""

#: py/objstr.c
msgid "unmatched '{' in format"
msgstr ""

#: py/objtype.c py/runtime.c
msgid "unreadable attribute"
msgstr ""

#: shared-bindings/displayio/TileGrid.c shared-bindings/vectorio/VectorShape.c
#: shared-module/vectorio/Polygon.c
msgid "unsupported %q type"
msgstr ""

#: py/emitinlinethumb.c
#, c-format
msgid "unsupported Thumb instruction '%s' with %d arguments"
msgstr ""

#: py/emitinlinextensa.c
#, c-format
msgid "unsupported Xtensa instruction '%s' with %d arguments"
msgstr ""

#: py/objstr.c
#, c-format
msgid "unsupported format character '%c' (0x%x) at index %d"
msgstr ""

#: py/runtime.c
msgid "unsupported type for %q: '%q'"
msgstr ""

#: py/runtime.c
msgid "unsupported type for operator"
msgstr ""

#: py/runtime.c
msgid "unsupported types for %q: '%q', '%q'"
msgstr ""

#: py/objint.c
#, c-format
msgid "value must fit in %d byte(s)"
msgstr ""

#: shared-bindings/displayio/Bitmap.c
msgid "value_count must be > 0"
msgstr ""

#: extmod/ulab/code/linalg/linalg.c
msgid "vectors must have same lengths"
msgstr ""

#: ports/esp32s2/common-hal/alarm/pin/__init__.c
msgid "wakeup conflict"
msgstr ""

#: ports/esp32s2/common-hal/watchdog/WatchDogTimer.c
msgid "watchdog not initialized"
msgstr ""

#: shared-bindings/watchdog/WatchDogTimer.c
msgid "watchdog timeout must be greater than 0"
msgstr ""

#: shared-bindings/rgbmatrix/RGBMatrix.c
msgid "width must be greater than zero"
msgstr ""

#: shared-bindings/_bleio/Adapter.c
msgid "window must be <= interval"
msgstr ""

#: extmod/ulab/code/numerical/numerical.c
msgid "wrong axis index"
msgstr ""

#: extmod/ulab/code/ulab_create.c
msgid "wrong axis specified"
msgstr ""

#: extmod/ulab/code/vector/vectorise.c
msgid "wrong input type"
msgstr ""

#: extmod/ulab/code/ulab_create.c py/objstr.c
msgid "wrong number of arguments"
msgstr ""

#: py/runtime.c
msgid "wrong number of values to unpack"
msgstr ""

#: extmod/ulab/code/ndarray.c
msgid "wrong operand type"
msgstr ""

#: extmod/ulab/code/vector/vectorise.c
msgid "wrong output type"
msgstr ""

#: shared-module/displayio/Shape.c
msgid "x value out of bounds"
msgstr ""

#: ports/esp32s2/i2s_common.c
msgid "xTaskCreate failed"
msgstr ""

#: shared-bindings/displayio/Shape.c
msgid "y should be an int"
msgstr ""

#: shared-module/displayio/Shape.c
msgid "y value out of bounds"
msgstr ""

#: py/objrange.c
msgid "zero step"
msgstr ""

#: extmod/ulab/code/filter/filter.c
msgid "zi must be an ndarray"
msgstr ""

#: extmod/ulab/code/filter/filter.c
msgid "zi must be of float type"
msgstr ""

#: extmod/ulab/code/filter/filter.c
msgid "zi must be of shape (n_section, 2)"
msgstr ""<|MERGE_RESOLUTION|>--- conflicted
+++ resolved
@@ -8,10 +8,6 @@
 msgstr ""
 "Project-Id-Version: PACKAGE VERSION\n"
 "Report-Msgid-Bugs-To: \n"
-<<<<<<< HEAD
-"POT-Creation-Date: 2021-01-07 14:11-0600\n"
-=======
->>>>>>> 047708e3
 "PO-Revision-Date: YEAR-MO-DA HO:MI+ZONE\n"
 "Last-Translator: FULL NAME <EMAIL@ADDRESS>\n"
 "Language-Team: LANGUAGE <LL@li.org>\n"
@@ -1574,7 +1570,7 @@
 msgid "ParallelBus not yet supported"
 msgstr ""
 
-#: ports/esp32s2/i2s_common.c
+#: ports/esp32s2/common-hal/audiobusio/__init__.c
 msgid "Peripheral in use"
 msgstr ""
 
@@ -3931,7 +3927,7 @@
 msgid "x value out of bounds"
 msgstr ""
 
-#: ports/esp32s2/i2s_common.c
+#: ports/esp32s2/common-hal/audiobusio/__init__.c
 msgid "xTaskCreate failed"
 msgstr ""
 
