--- conflicted
+++ resolved
@@ -7,11 +7,7 @@
 msgstr ""
 "Project-Id-Version: \n"
 "Report-Msgid-Bugs-To: \n"
-<<<<<<< HEAD
-"POT-Creation-Date: 2019-08-18 21:28-0500\n"
-=======
 "POT-Creation-Date: 2019-08-15 21:44-0400\n"
->>>>>>> 3f7321af
 "PO-Revision-Date: 2019-03-19 18:37-0700\n"
 "Last-Translator: Radomir Dopieralski <circuitpython@sheep.art.pl>\n"
 "Language-Team: pl\n"
@@ -20,9 +16,42 @@
 "Content-Type: text/plain; charset=UTF-8\n"
 "Content-Transfer-Encoding: 8bit\n"
 
+#: main.c
+msgid ""
+"\n"
+"Code done running. Waiting for reload.\n"
+msgstr ""
+"\n"
+"Kod wykonany. Czekam na przeładowanie.\n"
+
+#: py/obj.c
+msgid "  File \"%q\""
+msgstr "  Plik \"%q\""
+
+#: py/obj.c
+msgid "  File \"%q\", line %d"
+msgstr "  Plik \"%q\", linia %d"
+
+#: main.c
+msgid " output:\n"
+msgstr " wyjście:\n"
+
+#: py/objstr.c
+#, c-format
+msgid "%%c requires int or char"
+msgstr "%%c wymaga int lub char"
+
 #: shared-bindings/microcontroller/Pin.c
 msgid "%q in use"
 msgstr "%q w użyciu"
+
+#: py/obj.c
+msgid "%q index out of range"
+msgstr "%q poza zakresem"
+
+#: py/obj.c
+msgid "%q indices must be integers, not %s"
+msgstr "%q indeks musi być liczbą całkowitą, a nie %s"
 
 #: shared-bindings/bleio/CharacteristicBuffer.c
 #: shared-bindings/displayio/Group.c shared-bindings/displayio/Shape.c
@@ -33,10 +62,162 @@
 msgid "%q should be an int"
 msgstr "%q powinno być typu int"
 
+#: py/bc.c py/objnamedtuple.c
+msgid "%q() takes %d positional arguments but %d were given"
+msgstr "%q() bierze %d argumentów pozycyjnych, lecz podano %d"
+
+#: py/argcheck.c
+msgid "'%q' argument required"
+msgstr "'%q' wymaga argumentu"
+
+#: py/emitinlinethumb.c py/emitinlinextensa.c
+#, c-format
+msgid "'%s' expects a label"
+msgstr "'%s' oczekuje etykiety"
+
+#: py/emitinlinethumb.c py/emitinlinextensa.c
+#, c-format
+msgid "'%s' expects a register"
+msgstr "'%s' oczekuje rejestru"
+
+#: py/emitinlinethumb.c
+#, c-format
+msgid "'%s' expects a special register"
+msgstr "'%s' oczekuje rejestru specjalnego"
+
+#: py/emitinlinethumb.c
+#, c-format
+msgid "'%s' expects an FPU register"
+msgstr "'%s' oczekuje rejestru FPU"
+
+#: py/emitinlinethumb.c
+#, c-format
+msgid "'%s' expects an address of the form [a, b]"
+msgstr "'%s' oczekuje adresu w postaci [a, b]"
+
+#: py/emitinlinethumb.c py/emitinlinextensa.c
+#, c-format
+msgid "'%s' expects an integer"
+msgstr "'%s' oczekuje liczby całkowitej"
+
+#: py/emitinlinethumb.c
+#, c-format
+msgid "'%s' expects at most r%d"
+msgstr "'%s' oczekuje co najwyżej r%d"
+
+#: py/emitinlinethumb.c
+#, c-format
+msgid "'%s' expects {r0, r1, ...}"
+msgstr "'%s' oczekuje {r0, r1, ...}"
+
+#: py/emitinlinextensa.c
+#, c-format
+msgid "'%s' integer %d is not within range %d..%d"
+msgstr "'%s' liczba %d poza zakresem %d..%d"
+
+#: py/emitinlinethumb.c
+#, c-format
+msgid "'%s' integer 0x%x does not fit in mask 0x%x"
+msgstr "'%s' liczba 0x%x nie pasuje do maski 0x%x"
+
+#: py/obj.c
+#, c-format
+msgid "'%s' object does not support item assignment"
+msgstr "'%s' obiekt nie wspiera przypisania do elementów"
+
+#: py/obj.c
+#, c-format
+msgid "'%s' object does not support item deletion"
+msgstr "'%s' obiekt nie wspiera usuwania elementów"
+
+#: py/runtime.c
+msgid "'%s' object has no attribute '%q'"
+msgstr "'%s' obiekt nie ma atrybutu '%q'"
+
+#: py/runtime.c
+#, c-format
+msgid "'%s' object is not an iterator"
+msgstr "'%s' obiekt nie jest iteratorem"
+
+#: py/objtype.c py/runtime.c
+#, c-format
+msgid "'%s' object is not callable"
+msgstr "'%s' nie można wywoływać obiektu"
+
+#: py/runtime.c
+#, c-format
+msgid "'%s' object is not iterable"
+msgstr "'%s' nie można iterować po obiekcie"
+
+#: py/obj.c
+#, c-format
+msgid "'%s' object is not subscriptable"
+msgstr "'%s' nie można indeksować obiektu"
+
+#: py/objstr.c
+msgid "'=' alignment not allowed in string format specifier"
+msgstr "wyrównanie '=' niedozwolone w specyfikacji formatu"
+
 #: shared-module/struct/__init__.c
 msgid "'S' and 'O' are not supported format types"
 msgstr "typy formatowania 'S' oraz 'O' są niewspierane"
 
+#: py/compile.c
+msgid "'align' requires 1 argument"
+msgstr "'align' wymaga 1 argumentu"
+
+#: py/compile.c
+msgid "'await' outside function"
+msgstr "'await' poza funkcją"
+
+#: py/compile.c
+msgid "'break' outside loop"
+msgstr "'break' poza pętlą"
+
+#: py/compile.c
+msgid "'continue' outside loop"
+msgstr "'continue' poza pętlą"
+
+#: py/compile.c
+msgid "'data' requires at least 2 arguments"
+msgstr "'data' wymaga 2 lub więcej argumentów"
+
+#: py/compile.c
+msgid "'data' requires integer arguments"
+msgstr "'data' wymaga całkowitych argumentów"
+
+#: py/compile.c
+msgid "'label' requires 1 argument"
+msgstr "'label' wymaga 1 argumentu"
+
+#: py/compile.c
+msgid "'return' outside function"
+msgstr "'return' poza funkcją"
+
+#: py/compile.c
+msgid "'yield' outside function"
+msgstr "'yield' poza funkcją"
+
+#: py/compile.c
+msgid "*x must be assignment target"
+msgstr "*x musi być obiektem przypisania"
+
+#: py/obj.c
+msgid ", in %q\n"
+msgstr ", w %q\n"
+
+#: py/objcomplex.c
+msgid "0.0 to a complex power"
+msgstr "0.0 do potęgi zespolonej"
+
+#: py/modbuiltins.c
+msgid "3-arg pow() not supported"
+msgstr "3-argumentowy pow() jest niewspierany"
+
+#: ports/atmel-samd/common-hal/rotaryio/IncrementalEncoder.c
+msgid "A hardware interrupt channel is already in use"
+msgstr "Kanał przerwań sprzętowych w użyciu"
+
 #: shared-bindings/bleio/Address.c
 #, c-format
 msgid "Address must be %d bytes long"
@@ -45,14 +226,55 @@
 #: shared-bindings/bleio/Address.c
 msgid "Address type out of range"
 msgstr ""
+
+#: ports/nrf/common-hal/busio/I2C.c
+msgid "All I2C peripherals are in use"
+msgstr "Wszystkie peryferia I2C w użyciu"
+
+#: ports/nrf/common-hal/busio/SPI.c
+msgid "All SPI peripherals are in use"
+msgstr "Wszystkie peryferia SPI w użyciu"
+
+#: ports/nrf/common-hal/busio/UART.c
+msgid "All UART peripherals are in use"
+msgstr "Wszystkie peryferia UART w użyciu"
+
+#: ports/atmel-samd/common-hal/audioio/AudioOut.c
+msgid "All event channels in use"
+msgstr "Wszystkie kanały zdarzeń w użyciu"
+
+#: ports/atmel-samd/audio_dma.c ports/atmel-samd/common-hal/audiobusio/PDMIn.c
+msgid "All sync event channels in use"
+msgstr "Wszystkie kanały zdarzeń synchronizacji w użyciu"
 
 #: shared-bindings/pulseio/PWMOut.c
 msgid "All timers for this pin are in use"
 msgstr "Wszystkie timery tej nóżki w użyciu"
 
-#: shared-bindings/pulseio/PWMOut.c shared-module/_pew/PewPew.c
+#: ports/atmel-samd/common-hal/audioio/AudioOut.c
+#: ports/atmel-samd/common-hal/frequencyio/FrequencyIn.c
+#: ports/atmel-samd/common-hal/pulseio/PulseOut.c
+#: ports/nrf/common-hal/audiopwmio/PWMAudioOut.c
+#: ports/nrf/common-hal/pulseio/PulseOut.c shared-bindings/pulseio/PWMOut.c
+#: shared-module/_pew/PewPew.c
 msgid "All timers in use"
 msgstr "Wszystkie timery w użyciu"
+
+#: ports/nrf/common-hal/analogio/AnalogOut.c
+msgid "AnalogOut functionality not supported"
+msgstr "AnalogOut jest niewspierane"
+
+#: shared-bindings/analogio/AnalogOut.c
+msgid "AnalogOut is only 16 bits. Value must be less than 65536."
+msgstr "AnalogOut ma 16 bitów. Wartość musi być mniejsza od 65536."
+
+#: ports/atmel-samd/common-hal/analogio/AnalogOut.c
+msgid "AnalogOut not supported on given pin"
+msgstr "AnalogOut niewspierany na tej nóżce"
+
+#: ports/atmel-samd/common-hal/pulseio/PulseOut.c
+msgid "Another send is already active"
+msgstr "Wysyłanie jest już w toku"
 
 #: shared-bindings/pulseio/PulseOut.c
 msgid "Array must contain halfwords (type 'H')"
@@ -66,6 +288,30 @@
 msgid "Attempted heap allocation when MicroPython VM not running.\n"
 msgstr "Próba alokacji pamięci na stercie gdy VM nie działa.\n"
 
+#: main.c
+msgid "Auto-reload is off.\n"
+msgstr "Samo-przeładowywanie wyłączone.\n"
+
+#: main.c
+msgid ""
+"Auto-reload is on. Simply save files over USB to run them or enter REPL to "
+"disable.\n"
+msgstr ""
+"Samo-przeładowywanie włączone. Po prostu zapisz pliki przez USB aby je "
+"uruchomić, albo wejdź w konsolę aby wyłączyć.\n"
+
+#: ports/atmel-samd/common-hal/audiobusio/I2SOut.c
+msgid "Bit clock and word select must share a clock unit"
+msgstr "Zegar bitowy i wybór słowa muszą współdzielić jednostkę zegara"
+
+#: shared-bindings/audiobusio/PDMIn.c
+msgid "Bit depth must be multiple of 8."
+msgstr "Głębia musi być wielokrotnością 8."
+
+#: ports/atmel-samd/common-hal/rotaryio/IncrementalEncoder.c
+msgid "Both pins must support hardware interrupts"
+msgstr "Obie nóżki muszą wspierać przerwania sprzętowe"
+
 #: shared-bindings/displayio/Display.c
 msgid "Brightness must be 0-1.0"
 msgstr ""
@@ -83,10 +329,21 @@
 msgid "Buffer incorrect size. Should be %d bytes."
 msgstr "Zła wielkość bufora. Powinno być %d bajtów."
 
+#: ports/nrf/common-hal/audiopwmio/PWMAudioOut.c
+#, c-format
+msgid "Buffer length %d too big. It must be less than %d"
+msgstr ""
+
 #: shared-bindings/bitbangio/I2C.c shared-bindings/busio/I2C.c
 msgid "Buffer must be at least length 1"
 msgstr "Bufor musi mieć długość 1 lub więcej"
 
+#: ports/atmel-samd/common-hal/displayio/ParallelBus.c
+#: ports/nrf/common-hal/displayio/ParallelBus.c
+#, c-format
+msgid "Bus pin %d is already in use"
+msgstr "Nóżka magistrali %d jest w użyciu"
+
 #: shared-bindings/bleio/UUID.c
 msgid "Byte buffer must be 16 bytes."
 msgstr "Bufor musi mieć 16 bajtów."
@@ -95,8 +352,6 @@
 msgid "Bytes must be between 0 and 255."
 msgstr "Bytes musi być między 0 a 255."
 
-<<<<<<< HEAD
-=======
 #: py/objtype.c
 msgid "Call super().__init__() before accessing native object."
 msgstr ""
@@ -110,27 +365,55 @@
 msgid "Can't set CCCD on local Characteristic"
 msgstr ""
 
->>>>>>> 3f7321af
 #: shared-bindings/displayio/Bitmap.c shared-bindings/pulseio/PulseIn.c
 msgid "Cannot delete values"
 msgstr "Nie można usunąć"
 
+#: ports/atmel-samd/common-hal/digitalio/DigitalInOut.c
+#: ports/nrf/common-hal/digitalio/DigitalInOut.c
+msgid "Cannot get pull while in output mode"
+msgstr "Nie ma podciągnięcia w trybie wyjścia"
+
+#: ports/nrf/common-hal/microcontroller/Processor.c
+msgid "Cannot get temperature"
+msgstr "Nie można odczytać temperatury"
+
+#: ports/atmel-samd/common-hal/audioio/AudioOut.c
+msgid "Cannot output both channels on the same pin"
+msgstr "Nie można mieć obu kanałów na tej samej nóżce"
+
 #: shared-module/bitbangio/SPI.c
 msgid "Cannot read without MISO pin."
 msgstr "Nie można czytać bez nóżki MISO"
 
+#: shared-bindings/audiobusio/PDMIn.c
+msgid "Cannot record to a file"
+msgstr "Nie można nagrać do pliku"
+
 #: shared-module/storage/__init__.c
 msgid "Cannot remount '/' when USB is active."
 msgstr "Nie można przemontować '/' gdy USB działa."
 
+#: ports/atmel-samd/common-hal/microcontroller/__init__.c
+msgid "Cannot reset into bootloader because no bootloader is present."
+msgstr "Nie można zrestartować -- nie ma bootloadera."
+
 #: shared-bindings/digitalio/DigitalInOut.c
 msgid "Cannot set value when direction is input."
 msgstr "Nie można ustawić wartości w trybie wejścia"
 
+#: py/objslice.c
+msgid "Cannot subclass slice"
+msgstr "Nie można dziedziczyć ze slice"
+
 #: shared-module/bitbangio/SPI.c
 msgid "Cannot transfer without MOSI and MISO pins."
 msgstr "Nie można przesyłać bez nóżek MOSI i MISO."
 
+#: extmod/moductypes.c
+msgid "Cannot unambiguously get sizeof scalar"
+msgstr "Wielkość skalara jest niejednoznaczna"
+
 #: shared-module/bitbangio/SPI.c
 msgid "Cannot write without MOSI pin."
 msgstr "Nie można pisać bez nóżki MOSI."
@@ -139,8 +422,6 @@
 msgid "Characteristic UUID doesn't match Service UUID"
 msgstr "UUID charakterystyki inny niż UUID serwisu"
 
-<<<<<<< HEAD
-=======
 #: ports/nrf/common-hal/bleio/Service.c
 msgid "Characteristic already in use by another Service."
 msgstr "Charakterystyka w użyciu w innym serwisie"
@@ -149,7 +430,6 @@
 msgid "Characteristic is already attached to a Service"
 msgstr ""
 
->>>>>>> 3f7321af
 #: shared-bindings/bleio/CharacteristicBuffer.c
 msgid "CharacteristicBuffer writing not provided"
 msgstr "Pisanie do CharacteristicBuffer niewspierane"
@@ -162,6 +442,14 @@
 msgid "Clock stretch too long"
 msgstr "Rozciągnięcie zegara zbyt duże"
 
+#: ports/atmel-samd/common-hal/audiobusio/I2SOut.c
+msgid "Clock unit in use"
+msgstr "Jednostka zegara w użyciu"
+
+#: shared-bindings/_pew/PewPew.c
+msgid "Column entry must be digitalio.DigitalInOut"
+msgstr "Kolumny muszą być typu digitalio.DigitalInOut"
+
 #: shared-bindings/displayio/I2CDisplay.c
 msgid "Command must be 0-255"
 msgstr ""
@@ -170,6 +458,23 @@
 msgid "Command must be an int between 0 and 255"
 msgstr "Komenda musi być int pomiędzy 0 a 255"
 
+#: py/persistentcode.c
+msgid "Corrupt .mpy file"
+msgstr ""
+
+#: py/emitglue.c
+msgid "Corrupt raw code"
+msgstr ""
+
+#: ports/nrf/common-hal/bleio/UUID.c
+#, c-format
+msgid "Could not decode ble_uuid, err 0x%04x"
+msgstr "Nie można zdekodować ble_uuid, błąd 0x%04x"
+
+#: ports/atmel-samd/common-hal/busio/UART.c
+msgid "Could not initialize UART"
+msgstr "Ustawienie UART nie powiodło się"
+
 #: shared-module/audiocore/Mixer.c shared-module/audiocore/WaveFile.c
 msgid "Couldn't allocate first buffer"
 msgstr "Nie udała się alokacja pierwszego bufora"
@@ -182,12 +487,19 @@
 msgid "Crash into the HardFault_Handler.\n"
 msgstr "Katastrofa w HardFault_Handler.\n"
 
+#: ports/atmel-samd/common-hal/audioio/AudioOut.c
+msgid "DAC already in use"
+msgstr "DAC w użyciu"
+
+#: ports/atmel-samd/common-hal/displayio/ParallelBus.c
+#: ports/nrf/common-hal/displayio/ParallelBus.c
+msgid "Data 0 pin must be byte aligned"
+msgstr "Nóżka data 0 musi być wyrównana do bajtu"
+
 #: shared-module/audiocore/WaveFile.c
 msgid "Data chunk must follow fmt chunk"
 msgstr "Fragment danych musi następować po fragmencie fmt"
 
-<<<<<<< HEAD
-=======
 #: ports/nrf/common-hal/bleio/Peripheral.c
 msgid "Data too large for advertisement packet"
 msgstr "Zbyt dużo danych pakietu rozgłoszeniowego"
@@ -200,7 +512,6 @@
 msgid "Destination capacity is smaller than destination_length."
 msgstr "Pojemność celu mniejsza od destination_length."
 
->>>>>>> 3f7321af
 #: shared-bindings/displayio/Display.c
 msgid "Display rotation must be in 90 degree increments"
 msgstr "Wyświetlacz można obracać co 90 stopni"
@@ -208,6 +519,16 @@
 #: shared-bindings/digitalio/DigitalInOut.c
 msgid "Drive mode not used when direction is input."
 msgstr "Tryb sterowania nieużywany w trybie wejścia."
+
+#: ports/atmel-samd/common-hal/frequencyio/FrequencyIn.c
+#: ports/atmel-samd/common-hal/ps2io/Ps2.c
+#: ports/atmel-samd/common-hal/pulseio/PulseIn.c
+msgid "EXTINT channel already in use"
+msgstr "Kanał EXTINT w użyciu"
+
+#: extmod/modure.c
+msgid "Error in regex"
+msgstr "Błąd w regex"
 
 #: shared-bindings/microcontroller/Pin.c
 #: shared-bindings/neopixel_write/__init__.c shared-bindings/pulseio/PulseOut.c
@@ -237,8 +558,6 @@
 msgid "Failed sending command."
 msgstr ""
 
-<<<<<<< HEAD
-=======
 #: ports/nrf/sd_mutex.c
 #, c-format
 msgid "Failed to acquire mutex, err 0x%04x"
@@ -400,7 +719,6 @@
 msgid "Frequency captured is above capability. Capture Paused."
 msgstr "Uzyskana częstotliwość jest niemożliwa. Spauzowano."
 
->>>>>>> 3f7321af
 #: shared-bindings/bitbangio/I2C.c shared-bindings/bitbangio/SPI.c
 #: shared-bindings/busio/I2C.c shared-bindings/busio/SPI.c
 msgid "Function requires lock"
@@ -414,18 +732,64 @@
 msgid "Group full"
 msgstr "Grupa pełna"
 
+#: extmod/vfs_posix_file.c py/objstringio.c
+msgid "I/O operation on closed file"
+msgstr "Operacja I/O na zamkniętym pliku"
+
+#: extmod/machine_i2c.c
+msgid "I2C operation not supported"
+msgstr "Operacja I2C nieobsługiwana"
+
+#: py/persistentcode.c
+msgid ""
+"Incompatible .mpy file. Please update all .mpy files. See http://adafru.it/"
+"mpy-update for more info."
+msgstr ""
+"Niekompatybilny plik .mpy. Proszę odświeżyć wszystkie pliki .mpy. Więcej "
+"informacji na http://adafrui.it/mpy-update."
+
+#: shared-bindings/_pew/PewPew.c
+msgid "Incorrect buffer size"
+msgstr "Niewłaściwa wielkość bufora"
+
+#: py/moduerrno.c
+msgid "Input/output error"
+msgstr "Błąd I/O"
+
+#: ports/atmel-samd/common-hal/audiobusio/I2SOut.c
+#: ports/atmel-samd/common-hal/audiobusio/PDMIn.c
+msgid "Invalid %q pin"
+msgstr "Zła nóżka %q"
+
 #: shared-module/displayio/OnDiskBitmap.c
 msgid "Invalid BMP file"
 msgstr "Zły BMP"
 
-#: shared-bindings/pulseio/PWMOut.c
+#: ports/atmel-samd/common-hal/pulseio/PWMOut.c
+#: ports/nrf/common-hal/pulseio/PWMOut.c shared-bindings/pulseio/PWMOut.c
 msgid "Invalid PWM frequency"
 msgstr "Zła częstotliwość PWM"
+
+#: py/moduerrno.c
+msgid "Invalid argument"
+msgstr "Zły argument"
 
 #: shared-module/displayio/Bitmap.c
 msgid "Invalid bits per value"
 msgstr "Zła liczba bitów wartości"
 
+#: ports/nrf/common-hal/busio/UART.c
+msgid "Invalid buffer size"
+msgstr "Zła wielkość bufora"
+
+#: ports/atmel-samd/common-hal/frequencyio/FrequencyIn.c
+msgid "Invalid capture period. Valid range: 1 - 500"
+msgstr "Zły okres. Poprawny zakres to: 1 - 500"
+
+#: shared-bindings/audiocore/Mixer.c
+msgid "Invalid channel count"
+msgstr "Zła liczba kanałów"
+
 #: shared-bindings/digitalio/DigitalInOut.c
 msgid "Invalid direction."
 msgstr "Zły tryb"
@@ -446,10 +810,28 @@
 msgid "Invalid phase"
 msgstr "Zła faza"
 
+#: ports/atmel-samd/common-hal/audioio/AudioOut.c
+#: ports/atmel-samd/common-hal/touchio/TouchIn.c
 #: shared-bindings/pulseio/PWMOut.c
 msgid "Invalid pin"
 msgstr "Zła nóżka"
 
+#: ports/atmel-samd/common-hal/audioio/AudioOut.c
+msgid "Invalid pin for left channel"
+msgstr "Zła nóżka dla lewego kanału"
+
+#: ports/atmel-samd/common-hal/audioio/AudioOut.c
+msgid "Invalid pin for right channel"
+msgstr "Zła nóżka dla prawego kanału"
+
+#: ports/atmel-samd/common-hal/busio/I2C.c
+#: ports/atmel-samd/common-hal/busio/SPI.c
+#: ports/atmel-samd/common-hal/busio/UART.c
+#: ports/atmel-samd/common-hal/i2cslave/I2CSlave.c
+#: ports/nrf/common-hal/busio/I2C.c
+msgid "Invalid pins"
+msgstr "Złe nóżki"
+
 #: shared-bindings/bitbangio/SPI.c shared-bindings/busio/SPI.c
 msgid "Invalid polarity"
 msgstr "Zła polaryzacja"
@@ -462,8 +844,6 @@
 msgid "Invalid run mode."
 msgstr "Zły tryb uruchomienia"
 
-<<<<<<< HEAD
-=======
 #: shared-module/bleio/Attribute.c
 msgid "Invalid security_mode"
 msgstr ""
@@ -472,11 +852,14 @@
 msgid "Invalid voice count"
 msgstr "Zła liczba głosów"
 
->>>>>>> 3f7321af
 #: shared-module/audiocore/WaveFile.c
 msgid "Invalid wave file"
 msgstr "Zły plik wave"
 
+#: py/compile.c
+msgid "LHS of keyword arg must be an id"
+msgstr "Lewa strona argumentu nazwanego musi być nazwą"
+
 #: shared-module/displayio/Group.c
 msgid "Layer already in a group."
 msgstr ""
@@ -484,6 +867,14 @@
 #: shared-module/displayio/Group.c
 msgid "Layer must be a Group or TileGrid subclass."
 msgstr "Layer musi dziedziczyć z Group albo TileGrid"
+
+#: py/objslice.c
+msgid "Length must be an int"
+msgstr "Długość musi być całkowita"
+
+#: py/objslice.c
+msgid "Length must be non-negative"
+msgstr "Długość musi być nieujemna"
 
 #: supervisor/shared/safe_mode.c
 msgid ""
@@ -518,20 +909,51 @@
 msgid "MicroPython fatal error.\n"
 msgstr "Krytyczny błąd MicroPythona.\n"
 
+#: shared-bindings/audiobusio/PDMIn.c
+msgid "Microphone startup delay must be in range 0.0 to 1.0"
+msgstr "Opóźnienie włączenia mikrofonu musi być w zakresie od 0.0 do 1.0"
+
 #: shared-bindings/displayio/Group.c
 msgid "Must be a %q subclass."
 msgstr ""
+
+#: ports/nrf/common-hal/bleio/Characteristic.c
+msgid "No CCCD for this Characteristic"
+msgstr ""
+
+#: ports/atmel-samd/common-hal/analogio/AnalogOut.c
+msgid "No DAC on chip"
+msgstr "Brak DAC"
+
+#: ports/atmel-samd/common-hal/audiobusio/I2SOut.c
+#: ports/atmel-samd/common-hal/audioio/AudioOut.c
+msgid "No DMA channel found"
+msgstr "Nie znaleziono kanału DMA"
+
+#: ports/atmel-samd/common-hal/busio/UART.c ports/nrf/common-hal/busio/UART.c
+msgid "No RX pin"
+msgstr "Brak nóżki RX"
+
+#: ports/atmel-samd/common-hal/busio/UART.c ports/nrf/common-hal/busio/UART.c
+msgid "No TX pin"
+msgstr "Brak nóżki TX"
+
+#: ports/atmel-samd/common-hal/frequencyio/FrequencyIn.c
+msgid "No available clocks"
+msgstr "Brak wolnych zegarów"
 
 #: shared-bindings/board/__init__.c
 msgid "No default %q bus"
 msgstr "Nie ma domyślnej magistrali %q"
 
+#: ports/atmel-samd/common-hal/touchio/TouchIn.c
+msgid "No free GCLKs"
+msgstr "Brak wolnych GLCK"
+
 #: shared-bindings/os/__init__.c
 msgid "No hardware random available"
 msgstr "Brak generatora liczb losowych"
 
-<<<<<<< HEAD
-=======
 #: ports/atmel-samd/common-hal/ps2io/Ps2.c
 msgid "No hardware support on clk pin"
 msgstr ""
@@ -550,17 +972,29 @@
 msgstr "Brak pliku/katalogu"
 
 #: ports/nrf/common-hal/bleio/__init__.c shared-bindings/bleio/Central.c
->>>>>>> 3f7321af
 #: shared-bindings/bleio/CharacteristicBuffer.c
 #: shared-bindings/bleio/Peripheral.c
 msgid "Not connected"
 msgstr "Nie podłączono"
 
+#: shared-bindings/audiobusio/I2SOut.c shared-bindings/audioio/AudioOut.c
+#: shared-bindings/audiopwmio/PWMAudioOut.c
+msgid "Not playing"
+msgstr "Nic nie jest odtwarzane"
+
 #: shared-bindings/util.c
 msgid ""
 "Object has been deinitialized and can no longer be used. Create a new object."
 msgstr "Obiekt został zwolniony i nie można go już używać. Utwórz nowy obiekt."
 
+#: ports/nrf/common-hal/busio/UART.c
+msgid "Odd parity is not supported"
+msgstr "Nieparzysta parzystość nie jest wspierana"
+
+#: ports/atmel-samd/common-hal/audiobusio/PDMIn.c
+msgid "Only 8 or 16 bit mono with "
+msgstr "Tylko 8 lub 16 bitów mono z "
+
 #: shared-module/displayio/OnDiskBitmap.c
 #, c-format
 msgid ""
@@ -574,6 +1008,14 @@
 "given"
 msgstr "Wspierane są tylko pliki BMP czarno-białe, 8bpp i 16bpp: %d bpp "
 
+#: shared-bindings/_pixelbuf/PixelBuf.c
+msgid "Only slices with step=1 (aka None) are supported"
+msgstr "Wspierane są tylko fragmenty z step=1 (albo None)"
+
+#: shared-bindings/audiobusio/PDMIn.c
+msgid "Oversample must be multiple of 8."
+msgstr "Nadpróbkowanie musi być wielokrotnością 8."
+
 #: shared-bindings/pulseio/PWMOut.c
 msgid ""
 "PWM duty_cycle must be between 0 and 65535 inclusive (16 bit resolution)"
@@ -584,25 +1026,93 @@
 "PWM frequency not writable when variable_frequency is False on construction."
 msgstr "Nie można zmienić częstotliwości PWM gdy variable_frequency=False."
 
+#: py/moduerrno.c
+msgid "Permission denied"
+msgstr "Odmowa dostępu"
+
+#: ports/atmel-samd/common-hal/analogio/AnalogIn.c
+#: ports/nrf/common-hal/analogio/AnalogIn.c
+msgid "Pin does not have ADC capabilities"
+msgstr "Nóżka nie obsługuje ADC"
+
+#: shared-bindings/_pixelbuf/PixelBuf.c
+msgid "Pixel beyond bounds of buffer"
+msgstr "Piksel poza granicami bufora"
+
+#: py/builtinhelp.c
+msgid "Plus any modules on the filesystem\n"
+msgstr "Oraz moduły w systemie plików\n"
+
 #: shared-bindings/ps2io/Ps2.c
 msgid "Pop from an empty Ps2 buffer"
 msgstr ""
+
+#: main.c
+msgid "Press any key to enter the REPL. Use CTRL-D to reload."
+msgstr "Dowolny klawisz aby uruchomić konsolę. CTRL-D aby przeładować."
 
 #: shared-bindings/digitalio/DigitalInOut.c
 msgid "Pull not used when direction is output."
 msgstr "Podciągnięcie nieużywane w trybie wyjścia."
 
+#: ports/nrf/common-hal/rtc/RTC.c
+msgid "RTC calibration is not supported on this board"
+msgstr "Brak obsługi kalibracji RTC"
+
 #: shared-bindings/time/__init__.c
 msgid "RTC is not supported on this board"
 msgstr "Brak obsługi RTC"
 
+#: shared-bindings/_pixelbuf/PixelBuf.c
+msgid "Range out of bounds"
+msgstr "Zakres poza granicami"
+
 #: shared-bindings/pulseio/PulseIn.c
 msgid "Read-only"
 msgstr "Tylko do odczytu"
 
+#: extmod/vfs_fat.c py/moduerrno.c
+msgid "Read-only filesystem"
+msgstr "System plików tylko do odczytu"
+
 #: shared-module/displayio/Bitmap.c
 msgid "Read-only object"
 msgstr "Obiekt tylko do odczytu"
+
+#: ports/atmel-samd/common-hal/audioio/AudioOut.c
+msgid "Right channel unsupported"
+msgstr "Prawy kanał jest niewspierany"
+
+#: shared-bindings/_pew/PewPew.c
+msgid "Row entry must be digitalio.DigitalInOut"
+msgstr "Rzędy muszą być digitalio.DigitalInOut"
+
+#: main.c
+msgid "Running in safe mode! Auto-reload is off.\n"
+msgstr "Uruchomiony tryb bezpieczeństwa! Samo-przeładowanie wyłączone.\n"
+
+#: main.c
+msgid "Running in safe mode! Not running saved code.\n"
+msgstr "Uruchomiony tryb bezpieczeństwa! Zapisany kod nie jest uruchamiany.\n"
+
+#: ports/atmel-samd/common-hal/busio/I2C.c
+msgid "SDA or SCL needs a pull up"
+msgstr "SDA lub SCL wymagają podciągnięcia"
+
+#: shared-bindings/audiocore/Mixer.c
+msgid "Sample rate must be positive"
+msgstr "Częstotliwość próbkowania musi być dodatnia"
+
+#: ports/atmel-samd/common-hal/audioio/AudioOut.c
+#: ports/nrf/common-hal/audiopwmio/PWMAudioOut.c
+#, c-format
+msgid "Sample rate too high. It must be less than %d"
+msgstr "Zbyt wysoka częstotliwość próbkowania. Musi być mniejsza niż %d"
+
+#: ports/atmel-samd/common-hal/audiobusio/I2SOut.c
+#: ports/atmel-samd/common-hal/audiobusio/PDMIn.c
+msgid "Serializer in use"
+msgstr "Serializator w użyciu"
 
 #: shared-bindings/nvm/ByteArray.c
 msgid "Slice and value different lengths."
@@ -612,6 +1122,15 @@
 #: shared-bindings/displayio/TileGrid.c shared-bindings/pulseio/PulseIn.c
 msgid "Slices not supported"
 msgstr "Fragmenty nieobsługiwane"
+
+#: ports/nrf/common-hal/bleio/Adapter.c
+#, c-format
+msgid "Soft device assert, id: 0x%08lX, pc: 0x%08lX"
+msgstr "Soft device assert, id: 0x%08lX, pc: 0x%08lX"
+
+#: extmod/modure.c
+msgid "Splitting with sub-captures"
+msgstr "Podział z podgrupami"
 
 #: shared-bindings/supervisor/__init__.c
 msgid "Stack size must be at least 256"
@@ -696,6 +1215,10 @@
 msgid "To exit, please reset the board without "
 msgstr "By wyjść, proszę zresetować płytkę bez "
 
+#: ports/atmel-samd/common-hal/audiobusio/I2SOut.c
+msgid "Too many channels in sample."
+msgstr "Zbyt wiele kanałów."
+
 #: shared-bindings/displayio/FourWire.c shared-bindings/displayio/I2CDisplay.c
 #: shared-bindings/displayio/ParallelBus.c
 msgid "Too many display busses"
@@ -705,6 +1228,10 @@
 msgid "Too many displays"
 msgstr "Zbyt wiele wyświetlaczy"
 
+#: py/obj.c
+msgid "Traceback (most recent call last):\n"
+msgstr "Ślad wyjątku (najnowsze wywołanie na końcu):\n"
+
 #: shared-bindings/time/__init__.c
 msgid "Tuple or struct_time argument required"
 msgstr "Wymagana krotka lub struct_time"
@@ -729,10 +1256,24 @@
 msgid "UUID value is not str, int or byte buffer"
 msgstr "UUID nie jest typu str, int lub bytes"
 
+#: ports/atmel-samd/common-hal/audiobusio/I2SOut.c
+#: ports/atmel-samd/common-hal/audioio/AudioOut.c
+msgid "Unable to allocate buffers for signed conversion"
+msgstr "Nie udała się alokacja buforów do konwersji ze znakiem"
+
 #: shared-module/displayio/I2CDisplay.c
 #, c-format
 msgid "Unable to find I2C Display at %x"
 msgstr ""
+
+#: ports/atmel-samd/common-hal/audiobusio/I2SOut.c
+#: ports/atmel-samd/common-hal/audiobusio/PDMIn.c
+msgid "Unable to find free GCLK"
+msgstr "Brak wolnego GCLK"
+
+#: py/parse.c
+msgid "Unable to init parser"
+msgstr "Błąd ustawienia parsera"
 
 #: shared-module/displayio/OnDiskBitmap.c
 msgid "Unable to read color palette data"
@@ -742,6 +1283,19 @@
 msgid "Unable to write to nvm."
 msgstr "Błąd zapisu do NVM."
 
+#: ports/nrf/common-hal/bleio/UUID.c
+msgid "Unexpected nrfx uuid type"
+msgstr "Nieoczekiwany typ nrfx uuid."
+
+#: shared-bindings/_pixelbuf/PixelBuf.c
+#, c-format
+msgid "Unmatched number of items on RHS (expected %d, got %d)."
+msgstr "Zła liczba obiektów po prawej stronie (oczekiwano %d, jest %d)."
+
+#: ports/atmel-samd/common-hal/busio/I2C.c
+msgid "Unsupported baudrate"
+msgstr "Zła szybkość transmisji"
+
 #: shared-module/displayio/Display.c
 msgid "Unsupported display bus type"
 msgstr "Zły typ magistrali wyświetlaczy"
@@ -750,12 +1304,14 @@
 msgid "Unsupported format"
 msgstr "Zły format"
 
+#: py/moduerrno.c
+msgid "Unsupported operation"
+msgstr "Zła operacja"
+
 #: shared-bindings/digitalio/DigitalInOut.c
 msgid "Unsupported pull value."
 msgstr "Zła wartość podciągnięcia."
 
-<<<<<<< HEAD
-=======
 #: ports/nrf/common-hal/bleio/Characteristic.c
 msgid "Value length  required fixed length"
 msgstr ""
@@ -773,11 +1329,27 @@
 msgid "Viper functions don't currently support more than 4 arguments"
 msgstr "Funkcje Viper nie obsługują obecnie więcej niż 4 argumentów"
 
->>>>>>> 3f7321af
 #: shared-module/audiocore/Mixer.c
 msgid "Voice index too high"
 msgstr "Zbyt wysoki indeks głosu"
 
+#: main.c
+msgid "WARNING: Your code filename has two extensions\n"
+msgstr "UWAGA: Nazwa pliku ma dwa rozszerzenia\n"
+
+#: py/builtinhelp.c
+#, c-format
+msgid ""
+"Welcome to Adafruit CircuitPython %s!\n"
+"\n"
+"Please visit learn.adafruit.com/category/circuitpython for project guides.\n"
+"\n"
+"To list built-in modules please do `help(\"modules\")`.\n"
+msgstr ""
+"Witamy w CircuitPythonie Adafruita %s!\n"
+"Podręczniki dostępne na learn.adafruit.com/category/circuitpyhon.\n"
+"Aby zobaczyć wbudowane moduły, wpisz `help(\"modules\")`.\n"
+
 #: supervisor/shared/safe_mode.c
 msgid ""
 "You are running in safe mode which means something unanticipated happened.\n"
@@ -788,6 +1360,32 @@
 msgid "You requested starting safe mode by "
 msgstr "Zażądano trybu bezpieczeństwa przez "
 
+#: py/objtype.c
+msgid "__init__() should return None"
+msgstr "__init__() powinien zwracać None"
+
+#: py/objtype.c
+#, c-format
+msgid "__init__() should return None, not '%s'"
+msgstr "__init__() powinien zwracać None, nie '%s'"
+
+#: py/objobject.c
+msgid "__new__ arg must be a user-type"
+msgstr "Argument __new__ musi być typu użytkownika"
+
+#: extmod/modubinascii.c extmod/moduhashlib.c
+msgid "a bytes-like object is required"
+msgstr "wymagany obiekt typu bytes"
+
+#: lib/embed/abort_.c
+msgid "abort() called"
+msgstr "Wywołano abort()"
+
+#: extmod/machine_mem.c
+#, c-format
+msgid "address %08x is not aligned to %d bytes"
+msgstr "adres %08x nie jest wyrównany do %d bajtów"
+
 #: shared-bindings/i2cslave/I2CSlave.c
 msgid "address out of bounds"
 msgstr "adres poza zakresem"
@@ -796,18 +1394,76 @@
 msgid "addresses is empty"
 msgstr "adres jest pusty"
 
+#: py/modbuiltins.c
+msgid "arg is an empty sequence"
+msgstr "arg jest puste"
+
+#: py/runtime.c
+msgid "argument has wrong type"
+msgstr "argument ma zły typ"
+
+#: py/argcheck.c shared-bindings/_stage/__init__.c
 #: shared-bindings/digitalio/DigitalInOut.c shared-bindings/gamepad/GamePad.c
 msgid "argument num/types mismatch"
 msgstr "zła liczba lub typ argumentów"
 
-#: shared-bindings/nvm/ByteArray.c
+#: py/runtime.c
+msgid "argument should be a '%q' not a '%q'"
+msgstr "argument powinien być '%q' a nie '%q'"
+
+#: py/objarray.c shared-bindings/nvm/ByteArray.c
 msgid "array/bytes required on right side"
 msgstr "tablica/bytes wymagane po prawej stronie"
+
+#: py/objstr.c
+msgid "attributes not supported yet"
+msgstr "atrybuty nie są jeszcze obsługiwane"
+
+#: py/builtinevex.c
+msgid "bad compile mode"
+msgstr "zły tryb kompilacji"
+
+#: py/objstr.c
+msgid "bad conversion specifier"
+msgstr "zły specyfikator konwersji"
+
+#: py/objstr.c
+msgid "bad format string"
+msgstr "zła specyfikacja formatu"
+
+#: py/binary.c
+msgid "bad typecode"
+msgstr "zły typecode"
+
+#: py/emitnative.c
+msgid "binary op %q not implemented"
+msgstr "brak dwu-argumentowego operatora %q"
 
 #: shared-bindings/busio/UART.c
 msgid "bits must be 7, 8 or 9"
 msgstr "bits musi być 7, 8 lub 9"
 
+#: extmod/machine_spi.c
+msgid "bits must be 8"
+msgstr "bits musi być 8"
+
+#: shared-bindings/audiocore/Mixer.c
+msgid "bits_per_sample must be 8 or 16"
+msgstr "bits_per_sample musi być 8 lub 16"
+
+#: py/emitinlinethumb.c
+msgid "branch not in range"
+msgstr "skok poza zakres"
+
+#: shared-bindings/_pixelbuf/PixelBuf.c
+#, c-format
+msgid "buf is too small. need %d bytes"
+msgstr "buf zbyt mały. Wymagane %d bajtów"
+
+#: shared-bindings/audiocore/RawSample.c
+msgid "buffer must be a bytes-like object"
+msgstr "bufor mysi być typu bytes"
+
 #: shared-module/struct/__init__.c
 msgid "buffer size must match format"
 msgstr "wielkość bufora musi pasować do formatu"
@@ -816,18 +1472,221 @@
 msgid "buffer slices must be of equal length"
 msgstr "fragmenty bufora muszą mieć tę samą długość"
 
-#: shared-bindings/struct/__init__.c shared-module/struct/__init__.c
+#: py/modstruct.c shared-bindings/struct/__init__.c
+#: shared-module/struct/__init__.c
 msgid "buffer too small"
 msgstr "zbyt mały bufor"
+
+#: extmod/machine_spi.c
+msgid "buffers must be the same length"
+msgstr "bufory muszą mieć tę samą długość"
+
+#: shared-bindings/_pew/PewPew.c
+msgid "buttons must be digitalio.DigitalInOut"
+msgstr "buttons musi być digitalio.DigitalInOut"
+
+#: py/vm.c
+msgid "byte code not implemented"
+msgstr "bajtkod niezaimplemntowany"
+
+#: shared-bindings/_pixelbuf/PixelBuf.c
+#, c-format
+msgid "byteorder is not an instance of ByteOrder (got a %s)"
+msgstr "byteorder musi być typu ByteOrder (jest %s)"
+
+#: ports/atmel-samd/common-hal/busio/UART.c
+msgid "bytes > 8 bits not supported"
+msgstr "bajty większe od 8 bitów są niewspierane"
+
+#: py/objstr.c
+msgid "bytes value out of range"
+msgstr "wartość bytes poza zakresem"
+
+#: ports/atmel-samd/bindings/samd/Clock.c
+msgid "calibration is out of range"
+msgstr "kalibracja poza zakresem"
+
+#: ports/atmel-samd/bindings/samd/Clock.c
+msgid "calibration is read only"
+msgstr "kalibracja tylko do odczytu"
+
+#: ports/atmel-samd/common-hal/rtc/RTC.c
+msgid "calibration value out of range +/-127"
+msgstr "wartość kalibracji poza zakresem +/-127"
+
+#: py/emitinlinethumb.c
+msgid "can only have up to 4 parameters to Thumb assembly"
+msgstr "asembler Thumb może przyjąć do 4 parameterów"
+
+#: py/emitinlinextensa.c
+msgid "can only have up to 4 parameters to Xtensa assembly"
+msgstr "asembler Xtensa może przyjąć do 4 parameterów"
+
+#: py/persistentcode.c
+msgid "can only save bytecode"
+msgstr "można zapisać tylko bytecode"
+
+#: py/objtype.c
+msgid "can't add special method to already-subclassed class"
+msgstr "nie można dodać specjalnej metody do podklasy"
+
+#: py/compile.c
+msgid "can't assign to expression"
+msgstr "przypisanie do wyrażenia"
+
+#: py/obj.c
+#, c-format
+msgid "can't convert %s to complex"
+msgstr "nie można skonwertować %s do complex"
+
+#: py/obj.c
+#, c-format
+msgid "can't convert %s to float"
+msgstr "nie można skonwertować %s do float"
+
+#: py/obj.c
+#, c-format
+msgid "can't convert %s to int"
+msgstr "nie można skonwertować %s do int"
+
+#: py/objstr.c
+msgid "can't convert '%q' object to %q implicitly"
+msgstr "nie można automatycznie skonwertować '%q' do '%q'"
+
+#: py/objint.c
+msgid "can't convert NaN to int"
+msgstr "nie można skonwertować NaN do int"
 
 #: shared-bindings/i2cslave/I2CSlave.c
 msgid "can't convert address to int"
 msgstr "nie można skonwertować adresu do int"
 
+#: py/objint.c
+msgid "can't convert inf to int"
+msgstr "nie można skonwertować inf do int"
+
+#: py/obj.c
+msgid "can't convert to complex"
+msgstr "nie można skonwertować do complex"
+
+#: py/obj.c
+msgid "can't convert to float"
+msgstr "nie można skonwertować do float"
+
+#: py/obj.c
+msgid "can't convert to int"
+msgstr "nie można skonwertować do int"
+
+#: py/objstr.c
+msgid "can't convert to str implicitly"
+msgstr "nie można automatycznie skonwertować do str"
+
+#: py/compile.c
+msgid "can't declare nonlocal in outer code"
+msgstr "deklaracja nonlocal na poziomie modułu"
+
+#: py/compile.c
+msgid "can't delete expression"
+msgstr "nie można usunąć wyrażenia"
+
+#: py/emitnative.c
+msgid "can't do binary op between '%q' and '%q'"
+msgstr "nie można użyć operatora pomiędzy '%q' a '%q'"
+
+#: py/objcomplex.c
+msgid "can't do truncated division of a complex number"
+msgstr "nie można wykonać dzielenia całkowitego na liczbie zespolonej"
+
+#: py/compile.c
+msgid "can't have multiple **x"
+msgstr "nie można mieć wielu **x"
+
+#: py/compile.c
+msgid "can't have multiple *x"
+msgstr "nie można mieć wielu *x"
+
+#: py/emitnative.c
+msgid "can't implicitly convert '%q' to 'bool'"
+msgstr "nie można automatyczne skonwertować '%q' do 'bool'"
+
+#: py/emitnative.c
+msgid "can't load from '%q'"
+msgstr "nie można ładować z '%q'"
+
+#: py/emitnative.c
+msgid "can't load with '%q' index"
+msgstr "nie można ładować z indeksem '%q'"
+
+#: py/objgenerator.c
+msgid "can't pend throw to just-started generator"
+msgstr "nie można skoczyć do świeżo stworzonego generatora"
+
+#: py/objgenerator.c
+msgid "can't send non-None value to a just-started generator"
+msgstr "świeżo stworzony generator może tylko przyjąć None"
+
+#: py/objnamedtuple.c
+msgid "can't set attribute"
+msgstr "nie można ustawić atrybutu"
+
+#: py/emitnative.c
+msgid "can't store '%q'"
+msgstr "nie można zapisać '%q'"
+
+#: py/emitnative.c
+msgid "can't store to '%q'"
+msgstr "nie można zpisać do '%q'"
+
+#: py/emitnative.c
+msgid "can't store with '%q' index"
+msgstr "nie można zapisać z indeksem '%q'"
+
+#: py/objstr.c
+msgid ""
+"can't switch from automatic field numbering to manual field specification"
+msgstr "nie można zmienić z automatycznego numerowania pól do ręcznego"
+
+#: py/objstr.c
+msgid ""
+"can't switch from manual field specification to automatic field numbering"
+msgstr "nie można zmienić z ręcznego numerowaniu pól do automatycznego"
+
+#: py/objtype.c
+msgid "cannot create '%q' instances"
+msgstr "nie można tworzyć instancji '%q'"
+
+#: py/objtype.c
+msgid "cannot create instance"
+msgstr "nie można stworzyć instancji"
+
+#: py/runtime.c
+msgid "cannot import name %q"
+msgstr "nie można zaimportować nazwy %q"
+
+#: py/builtinimport.c
+msgid "cannot perform relative import"
+msgstr "nie można wykonać relatywnego importu"
+
+#: py/emitnative.c
+msgid "casting"
+msgstr "rzutowanie"
+
 #: shared-bindings/bleio/Service.c
 msgid "characteristics includes an object that is not a Characteristic"
 msgstr "charakterystyki zawierają obiekt, który nie jest typu Characteristic"
 
+#: shared-bindings/_stage/Text.c
+msgid "chars buffer too small"
+msgstr "bufor chars zbyt mały"
+
+#: py/modbuiltins.c
+msgid "chr() arg not in range(0x110000)"
+msgstr "argument chr() poza zakresem range(0x110000)"
+
+#: py/modbuiltins.c
+msgid "chr() arg not in range(256)"
+msgstr "argument chr() poza zakresem range(256)"
+
 #: shared-bindings/displayio/Palette.c
 msgid "color buffer must be 3 bytes (RGB) or 4 bytes (RGB + pad byte)"
 msgstr "bufor kolorów musi nieć 3 bajty (RGB) lub 4 bajty (RGB + wypełnienie)"
@@ -848,18 +1707,127 @@
 msgid "color should be an int"
 msgstr "kolor powinien być liczbą całkowitą"
 
+#: py/objcomplex.c
+msgid "complex division by zero"
+msgstr "zespolone dzielenie przez zero"
+
+#: py/objfloat.c py/parsenum.c
+msgid "complex values not supported"
+msgstr "wartości zespolone nieobsługiwane"
+
+#: extmod/moduzlib.c
+msgid "compression header"
+msgstr "nagłówek kompresji"
+
+#: py/parse.c
+msgid "constant must be an integer"
+msgstr "stała musi być liczbą całkowitą"
+
+#: py/emitnative.c
+msgid "conversion to object"
+msgstr "konwersja do obiektu"
+
+#: py/parsenum.c
+msgid "decimal numbers not supported"
+msgstr "liczby dziesiętne nieobsługiwane"
+
+#: py/compile.c
+msgid "default 'except' must be last"
+msgstr "domyślny 'except' musi być ostatni"
+
+#: shared-bindings/bleio/Characteristic.c
+msgid "descriptors includes an object that is not a Descriptors"
+msgstr ""
+
+#: shared-bindings/audiobusio/PDMIn.c
+msgid ""
+"destination buffer must be a bytearray or array of type 'B' for bit_depth = 8"
+msgstr ""
+"bufor docelowy musi być bytearray lub tablicą typu 'B' dla bit_depth = 8"
+
+#: shared-bindings/audiobusio/PDMIn.c
+msgid "destination buffer must be an array of type 'H' for bit_depth = 16"
+msgstr "bufor docelowy musi być tablicą typu 'H' dla bit_depth = 16"
+
+#: shared-bindings/audiobusio/PDMIn.c
+msgid "destination_length must be an int >= 0"
+msgstr "destination_length musi być nieujemną liczbą całkowitą"
+
+#: py/objdict.c
+msgid "dict update sequence has wrong length"
+msgstr "sekwencja ma złą długość"
+
+#: py/modmath.c py/objfloat.c py/objint_longlong.c py/objint_mpz.c py/runtime.c
 #: shared-bindings/math/__init__.c
 msgid "division by zero"
 msgstr "dzielenie przez zero"
 
+#: py/objdeque.c
+msgid "empty"
+msgstr "puste"
+
+#: extmod/moduheapq.c extmod/modutimeq.c
+msgid "empty heap"
+msgstr "pusta sterta"
+
+#: py/objstr.c
+msgid "empty separator"
+msgstr "pusty separator"
+
 #: shared-bindings/random/__init__.c
 msgid "empty sequence"
 msgstr "pusta sekwencja"
 
+#: py/objstr.c
+msgid "end of format while looking for conversion specifier"
+msgstr "koniec formatu przy szukaniu specyfikacji konwersji"
+
 #: shared-bindings/displayio/Shape.c
 msgid "end_x should be an int"
 msgstr "end_x powinien być całkowity"
 
+#: ports/nrf/common-hal/busio/UART.c
+#, c-format
+msgid "error = 0x%08lX"
+msgstr "błąd = 0x%08lX"
+
+#: py/runtime.c
+msgid "exceptions must derive from BaseException"
+msgstr "wyjątki muszą dziedziczyć po BaseException"
+
+#: py/objstr.c
+msgid "expected ':' after format specifier"
+msgstr "oczekiwano ':' po specyfikacji formatu"
+
+#: py/obj.c
+msgid "expected tuple/list"
+msgstr "oczekiwano krotki/listy"
+
+#: py/modthread.c
+msgid "expecting a dict for keyword args"
+msgstr "oczekiwano dict dla argumentów nazwanych"
+
+#: py/compile.c
+msgid "expecting an assembler instruction"
+msgstr "oczekiwano instrukcji asemblera"
+
+#: py/compile.c
+msgid "expecting just a value for set"
+msgstr "oczekiwano tylko wartości dla zbioru"
+
+#: py/compile.c
+msgid "expecting key:value for dict"
+msgstr "oczekiwano klucz:wartość dla słownika"
+
+#: py/argcheck.c
+msgid "extra keyword arguments given"
+msgstr "nadmiarowe argumenty nazwane"
+
+#: py/argcheck.c
+msgid "extra positional arguments given"
+msgstr "nadmiarowe argumenty pozycyjne"
+
+#: shared-bindings/audiocore/WaveFile.c
 #: shared-bindings/displayio/OnDiskBitmap.c
 msgid "file must be a file opened in byte mode"
 msgstr "file musi być otwarte w trybie bajtowym"
@@ -868,51 +1836,477 @@
 msgid "filesystem must provide mount method"
 msgstr "system plików musi mieć metodę mount"
 
+#: py/objtype.c
+msgid "first argument to super() must be type"
+msgstr "pierwszy argument super() musi być typem"
+
+#: extmod/machine_spi.c
+msgid "firstbit must be MSB"
+msgstr "firstbit musi być MSB"
+
+#: py/objint.c
+msgid "float too big"
+msgstr "float zbyt wielki"
+
+#: shared-bindings/_stage/Text.c
+msgid "font must be 2048 bytes long"
+msgstr "font musi mieć 2048 bajtów długości"
+
+#: py/objstr.c
+msgid "format requires a dict"
+msgstr "format wymaga słownika"
+
+#: py/objdeque.c
+msgid "full"
+msgstr "pełny"
+
+#: py/argcheck.c
+msgid "function does not take keyword arguments"
+msgstr "funkcja nie bierze argumentów nazwanych"
+
+#: py/argcheck.c
+#, c-format
+msgid "function expected at most %d arguments, got %d"
+msgstr "funkcja bierze najwyżej %d argumentów, jest %d"
+
+#: py/bc.c py/objnamedtuple.c
+msgid "function got multiple values for argument '%q'"
+msgstr "funkcja dostała wiele wartości dla argumentu '%q'"
+
+#: py/argcheck.c
+#, c-format
+msgid "function missing %d required positional arguments"
+msgstr "brak %d wymaganych argumentów pozycyjnych funkcji"
+
+#: py/bc.c
+msgid "function missing keyword-only argument"
+msgstr "brak argumentu nazwanego funkcji"
+
+#: py/bc.c
+msgid "function missing required keyword argument '%q'"
+msgstr "brak wymaganego argumentu nazwanego '%q' funkcji"
+
+#: py/bc.c
+#, c-format
+msgid "function missing required positional argument #%d"
+msgstr "brak wymaganego argumentu pozycyjnego #%d funkcji"
+
+#: py/argcheck.c py/bc.c py/objnamedtuple.c
+#, c-format
+msgid "function takes %d positional arguments but %d were given"
+msgstr "funkcja wymaga %d argumentów pozycyjnych, ale jest %d"
+
 #: shared-bindings/time/__init__.c
 msgid "function takes exactly 9 arguments"
 msgstr "funkcja wymaga dokładnie 9 argumentów"
 
+#: py/objgenerator.c
+msgid "generator already executing"
+msgstr "generator już się wykonuje"
+
+#: py/objgenerator.c
+msgid "generator ignored GeneratorExit"
+msgstr "generator zignorował GeneratorExit"
+
+#: shared-bindings/_stage/Layer.c
+msgid "graphic must be 2048 bytes long"
+msgstr "graphic musi mieć 2048 bajtów długości"
+
+#: extmod/moduheapq.c
+msgid "heap must be a list"
+msgstr "heap musi być listą"
+
+#: py/compile.c
+msgid "identifier redefined as global"
+msgstr "nazwa przedefiniowana jako globalna"
+
+#: py/compile.c
+msgid "identifier redefined as nonlocal"
+msgstr "nazwa przedefiniowana jako nielokalna"
+
+#: py/objstr.c
+msgid "incomplete format"
+msgstr "niepełny format"
+
+#: py/objstr.c
+msgid "incomplete format key"
+msgstr "niepełny klucz formatu"
+
+#: extmod/modubinascii.c
+msgid "incorrect padding"
+msgstr "złe wypełnienie"
+
+#: ports/atmel-samd/common-hal/pulseio/PulseIn.c
+#: ports/nrf/common-hal/pulseio/PulseIn.c py/obj.c
+msgid "index out of range"
+msgstr "indeks poza zakresem"
+
+#: py/obj.c
+msgid "indices must be integers"
+msgstr "indeksy muszą być całkowite"
+
+#: py/compile.c
+msgid "inline assembler must be a function"
+msgstr "wtrącony asembler musi być funkcją"
+
+#: py/parsenum.c
+msgid "int() arg 2 must be >= 2 and <= 36"
+msgstr "argument 2 do int() busi być pomiędzy 2 a 36"
+
+#: py/objstr.c
+msgid "integer required"
+msgstr "wymagana liczba całkowita"
+
 #: shared-bindings/bleio/Peripheral.c shared-bindings/bleio/Scanner.c
 #, c-format
 msgid "interval must be in range %s-%s"
 msgstr ""
+
+#: extmod/machine_i2c.c
+msgid "invalid I2C peripheral"
+msgstr "złe I2C"
+
+#: extmod/machine_spi.c
+msgid "invalid SPI peripheral"
+msgstr "złe SPI"
+
+#: lib/netutils/netutils.c
+msgid "invalid arguments"
+msgstr "złe arguemnty"
+
+#: extmod/modussl_axtls.c
+msgid "invalid cert"
+msgstr "zły ceryfikat"
+
+#: extmod/uos_dupterm.c
+msgid "invalid dupterm index"
+msgstr "zły indeks dupterm"
+
+#: extmod/modframebuf.c
+msgid "invalid format"
+msgstr "zły format"
+
+#: py/objstr.c
+msgid "invalid format specifier"
+msgstr "zła specyfikacja formatu"
+
+#: extmod/modussl_axtls.c
+msgid "invalid key"
+msgstr "zły klucz"
+
+#: py/compile.c
+msgid "invalid micropython decorator"
+msgstr "zły dekorator micropythona"
 
 #: shared-bindings/random/__init__.c
 msgid "invalid step"
 msgstr "zły krok"
 
-#: shared-bindings/math/__init__.c
+#: py/compile.c py/parse.c
+msgid "invalid syntax"
+msgstr "zła składnia"
+
+#: py/parsenum.c
+msgid "invalid syntax for integer"
+msgstr "zła składnia dla liczby całkowitej"
+
+#: py/parsenum.c
+#, c-format
+msgid "invalid syntax for integer with base %d"
+msgstr "zła składnia dla liczby całkowitej w bazie %d"
+
+#: py/parsenum.c
+msgid "invalid syntax for number"
+msgstr "zła składnia dla liczby"
+
+#: py/objtype.c
+msgid "issubclass() arg 1 must be a class"
+msgstr "argument 1 dla issubclass() musi być klasą"
+
+#: py/objtype.c
+msgid "issubclass() arg 2 must be a class or a tuple of classes"
+msgstr "argument 2 dla issubclass() musi być klasą lub krotką klas"
+
+#: py/objstr.c
+msgid "join expects a list of str/bytes objects consistent with self object"
+msgstr "join oczekuje listy str/bytes zgodnych z self"
+
+#: py/argcheck.c
+msgid "keyword argument(s) not yet implemented - use normal args instead"
+msgstr "argumenty nazwane nieobsługiwane - proszę użyć zwykłych argumentów"
+
+#: py/bc.c
+msgid "keywords must be strings"
+msgstr "słowa kluczowe muszą być łańcuchami"
+
+#: py/emitinlinethumb.c py/emitinlinextensa.c
+msgid "label '%q' not defined"
+msgstr "etykieta '%q' niezdefiniowana"
+
+#: py/compile.c
+msgid "label redefined"
+msgstr "etykieta przedefiniowana"
+
+#: py/stream.c
+msgid "length argument not allowed for this type"
+msgstr "ten typ nie pozawala na podanie długości"
+
+#: py/objarray.c
+msgid "lhs and rhs should be compatible"
+msgstr "lewa i prawa strona powinny być kompatybilne"
+
+#: py/emitnative.c
+msgid "local '%q' has type '%q' but source is '%q'"
+msgstr "local '%q' jest typu '%q' lecz źródło jest '%q'"
+
+#: py/emitnative.c
+msgid "local '%q' used before type known"
+msgstr "local '%q' użyty zanim typ jest znany"
+
+#: py/vm.c
+msgid "local variable referenced before assignment"
+msgstr "zmienna lokalna użyta przed przypisaniem"
+
+#: py/objint.c
+msgid "long int not supported in this build"
+msgstr "long int jest nieobsługiwany"
+
+#: shared-bindings/_stage/Layer.c
+msgid "map buffer too small"
+msgstr "bufor mapy zbyt mały"
+
+#: py/modmath.c shared-bindings/math/__init__.c
 msgid "math domain error"
 msgstr "błąd domeny"
+
+#: ports/nrf/common-hal/bleio/Characteristic.c
+#: ports/nrf/common-hal/bleio/Descriptor.c
+#, c-format
+msgid "max_length must be 0-%d when fixed_length is %s"
+msgstr ""
+
+#: py/runtime.c
+msgid "maximum recursion depth exceeded"
+msgstr "przekroczono dozwoloną głębokość rekurencji"
+
+#: py/runtime.c
+#, c-format
+msgid "memory allocation failed, allocating %u bytes"
+msgstr "alokacja pamięci nie powiodła się, alokowano %u bajtów"
+
+#: py/runtime.c
+msgid "memory allocation failed, heap is locked"
+msgstr "alokacja pamięci nie powiodła się, sterta zablokowana"
+
+#: py/builtinimport.c
+msgid "module not found"
+msgstr "brak modułu"
+
+#: py/compile.c
+msgid "multiple *x in assignment"
+msgstr "wiele *x w przypisaniu"
+
+#: py/objtype.c
+msgid "multiple bases have instance lay-out conflict"
+msgstr "konflikt w planie instancji z powodu wielu baz"
+
+#: py/objtype.c
+msgid "multiple inheritance not supported"
+msgstr "wielokrotne dziedzicznie niewspierane"
+
+#: py/emitnative.c
+msgid "must raise an object"
+msgstr "wyjątek musi być obiektem"
+
+#: extmod/machine_spi.c
+msgid "must specify all of sck/mosi/miso"
+msgstr "sck/mosi/miso muszą być podane"
+
+#: py/modbuiltins.c
+msgid "must use keyword argument for key function"
+msgstr "funkcja key musi być podana jako argument nazwany"
+
+#: py/runtime.c
+msgid "name '%q' is not defined"
+msgstr "nazwa '%q' niezdefiniowana"
 
 #: shared-bindings/bleio/Peripheral.c
 msgid "name must be a string"
 msgstr "nazwa musi być łańcuchem"
 
+#: py/runtime.c
+msgid "name not defined"
+msgstr "nazwa niezdefiniowana"
+
+#: py/compile.c
+msgid "name reused for argument"
+msgstr "nazwa użyta ponownie jako argument"
+
+#: py/emitnative.c
+msgid "native yield"
+msgstr "natywny yield"
+
+#: py/runtime.c
+#, c-format
+msgid "need more than %d values to unpack"
+msgstr "potrzeba więcej niż %d do rozpakowania"
+
+#: py/objint_longlong.c py/objint_mpz.c py/runtime.c
+msgid "negative power with no float support"
+msgstr "ujemna potęga, ale brak obsługi liczb zmiennoprzecinkowych"
+
+#: py/objint_mpz.c py/runtime.c
+msgid "negative shift count"
+msgstr "ujemne przesunięcie"
+
+#: py/vm.c
+msgid "no active exception to reraise"
+msgstr "brak wyjątku do ponownego rzucenia"
+
 #: shared-bindings/socket/__init__.c shared-module/network/__init__.c
 msgid "no available NIC"
 msgstr "brak wolnego NIC"
 
+#: py/compile.c
+msgid "no binding for nonlocal found"
+msgstr "brak wiązania dla zmiennej nielokalnej"
+
+#: py/builtinimport.c
+msgid "no module named '%q'"
+msgstr "brak modułu o nazwie '%q'"
+
+#: py/runtime.c shared-bindings/_pixelbuf/__init__.c
+msgid "no such attribute"
+msgstr "nie ma takiego atrybutu"
+
 #: shared-bindings/bleio/Peripheral.c
 msgid "non-Service found in services"
 msgstr ""
+
+#: ports/nrf/common-hal/bleio/__init__.c
+msgid "non-UUID found in service_uuids_whitelist"
+msgstr ""
+
+#: py/compile.c
+msgid "non-default argument follows default argument"
+msgstr "argument z wartością domyślną przed argumentem bez"
+
+#: extmod/modubinascii.c
+msgid "non-hex digit found"
+msgstr "cyfra nieszesnastkowa"
+
+#: py/compile.c
+msgid "non-keyword arg after */**"
+msgstr "argument nienazwany po */**"
+
+#: py/compile.c
+msgid "non-keyword arg after keyword arg"
+msgstr "argument nienazwany po nazwanym"
 
 #: shared-bindings/bleio/UUID.c
 msgid "not a 128-bit UUID"
 msgstr "to nie jest 128-bitowy UUID"
 
-#: shared-bindings/displayio/Group.c
+#: py/objstr.c
+msgid "not all arguments converted during string formatting"
+msgstr "nie wszystkie argumenty wykorzystane w formatowaniu"
+
+#: py/objstr.c
+msgid "not enough arguments for format string"
+msgstr "nie dość argumentów przy formatowaniu"
+
+#: py/obj.c
+#, c-format
+msgid "object '%s' is not a tuple or list"
+msgstr "obiekt '%s' nie jest krotką ani listą"
+
+#: py/obj.c
+msgid "object does not support item assignment"
+msgstr "obiekt nie obsługuje przypisania do elementów"
+
+#: py/obj.c
+msgid "object does not support item deletion"
+msgstr "obiekt nie obsługuje usuwania elementów"
+
+#: py/obj.c
+msgid "object has no len"
+msgstr "obiekt nie ma len"
+
+#: py/obj.c
+msgid "object is not subscriptable"
+msgstr "obiekt nie ma elementów"
+
+#: py/runtime.c
+msgid "object not an iterator"
+msgstr "obiekt nie jest iteratorem"
+
+#: py/objtype.c py/runtime.c
+msgid "object not callable"
+msgstr "obiekt nie jest wywoływalny"
+
+#: py/sequence.c shared-bindings/displayio/Group.c
 msgid "object not in sequence"
 msgstr "obiektu nie ma sekwencji"
 
+#: py/runtime.c
+msgid "object not iterable"
+msgstr "obiekt nie jest iterowalny"
+
+#: py/obj.c
+#, c-format
+msgid "object of type '%s' has no len()"
+msgstr "obiekt typu '%s' nie ma len()"
+
+#: py/obj.c
+msgid "object with buffer protocol required"
+msgstr "wymagany obiekt z protokołem buforu"
+
+#: extmod/modubinascii.c
+msgid "odd-length string"
+msgstr "łańcuch o nieparzystej długości"
+
+#: py/objstr.c py/objstrunicode.c
+msgid "offset out of bounds"
+msgstr "offset poza zakresem"
+
+#: py/objarray.c py/objstr.c py/objstrunicode.c py/objtuple.c
 #: shared-bindings/nvm/ByteArray.c
 msgid "only slices with step=1 (aka None) are supported"
 msgstr "tylko fragmenty ze step=1 (lub None) są wspierane"
 
+#: py/modbuiltins.c
+msgid "ord expects a character"
+msgstr "ord oczekuje znaku"
+
+#: py/modbuiltins.c
+#, c-format
+msgid "ord() expected a character, but string of length %d found"
+msgstr "ord() oczekuje znaku, a jest łańcuch od długości %d"
+
+#: py/objint_mpz.c
+msgid "overflow converting long int to machine word"
+msgstr "przepełnienie przy konwersji long in to słowa maszynowego"
+
+#: shared-bindings/_stage/Layer.c shared-bindings/_stage/Text.c
+msgid "palette must be 32 bytes long"
+msgstr "paleta musi mieć 32 bajty długości"
+
 #: shared-bindings/displayio/Palette.c
 msgid "palette_index should be an int"
 msgstr "palette_index powinien być całkowity"
 
+#: py/compile.c
+msgid "parameter annotation must be an identifier"
+msgstr "anotacja parametru musi być identyfikatorem"
+
+#: py/emitinlinextensa.c
+msgid "parameters must be registers in sequence a2 to a5"
+msgstr "parametry muszą być rejestrami w kolejności a2 do a5"
+
+#: py/emitinlinethumb.c
+msgid "parameters must be registers in sequence r0 to r3"
+msgstr "parametry muszą być rejestrami w kolejności r0 do r3"
+
 #: shared-bindings/displayio/Bitmap.c
 msgid "pixel coordinates out of bounds"
 msgstr "współrzędne piksela poza zakresem"
@@ -926,10 +2320,115 @@
 msgstr ""
 "pixel_shader musi być typu displayio.Palette lub dispalyio.ColorConverter"
 
+#: ports/atmel-samd/common-hal/pulseio/PulseIn.c
+#: ports/nrf/common-hal/pulseio/PulseIn.c
+msgid "pop from an empty PulseIn"
+msgstr "pop z pustego PulseIn"
+
+#: py/objset.c
+msgid "pop from an empty set"
+msgstr "pop z pustego zbioru"
+
+#: py/objlist.c
+msgid "pop from empty list"
+msgstr "pop z pustej listy"
+
+#: py/objdict.c
+msgid "popitem(): dictionary is empty"
+msgstr "popitem(): słownik jest pusty"
+
+#: py/objint_mpz.c
+msgid "pow() 3rd argument cannot be 0"
+msgstr "trzeci argument pow() nie może być 0"
+
+#: py/objint_mpz.c
+msgid "pow() with 3 arguments requires integers"
+msgstr "trzyargumentowe pow() wymaga liczb całkowitych"
+
+#: extmod/modutimeq.c
+msgid "queue overflow"
+msgstr "przepełnienie kolejki"
+
+#: shared-bindings/_pixelbuf/PixelBuf.c
+msgid "rawbuf is not the same size as buf"
+msgstr "rawbuf nie jest tej samej wielkości co buf"
+
+#: shared-bindings/_pixelbuf/__init__.c
+msgid "readonly attribute"
+msgstr "atrybut tylko do odczytu"
+
+#: py/builtinimport.c
+msgid "relative import"
+msgstr "relatywny import"
+
+#: py/obj.c
+#, c-format
+msgid "requested length %d but object has length %d"
+msgstr "zażądano długości %d ale obiekt ma długość %d"
+
+#: py/compile.c
+msgid "return annotation must be an identifier"
+msgstr "anotacja wartości musi być identyfikatorem"
+
+#: py/emitnative.c
+msgid "return expected '%q' but got '%q'"
+msgstr "return oczekiwał '%q', a jest '%q'"
+
+#: py/objstr.c
+msgid "rsplit(None,n)"
+msgstr "rsplit(None,n)"
+
+#: shared-bindings/audiocore/RawSample.c
+msgid ""
+"sample_source buffer must be a bytearray or array of type 'h', 'H', 'b' or "
+"'B'"
+msgstr ""
+"bufor sample_source musi być bytearray lub tablicą typu 'h', 'H', 'b' lub 'B'"
+
+#: ports/atmel-samd/common-hal/audiobusio/PDMIn.c
+msgid "sampling rate out of range"
+msgstr "częstotliwość próbkowania poza zakresem"
+
+#: py/modmicropython.c
+msgid "schedule stack full"
+msgstr "stos planu pełen"
+
+#: lib/utils/pyexec.c py/builtinimport.c
+msgid "script compilation not supported"
+msgstr "kompilowanie skryptów nieobsługiwane"
+
+#: py/objstr.c
+msgid "sign not allowed in string format specifier"
+msgstr "znak jest niedopuszczalny w specyfikacji formatu łańcucha"
+
+#: py/objstr.c
+msgid "sign not allowed with integer format specifier 'c'"
+msgstr "znak jest niedopuszczalny w specyfikacji 'c'"
+
+#: py/objstr.c
+msgid "single '}' encountered in format string"
+msgstr "pojedynczy '}' w specyfikacji formatu"
+
 #: shared-bindings/time/__init__.c
 msgid "sleep length must be non-negative"
 msgstr "okres snu musi być nieujemny"
 
+#: py/objslice.c py/sequence.c
+msgid "slice step cannot be zero"
+msgstr "zerowy krok"
+
+#: py/objint.c py/sequence.c
+msgid "small int overflow"
+msgstr "przepełnienie small int"
+
+#: main.c
+msgid "soft reboot\n"
+msgstr "programowy reset\n"
+
+#: py/objstr.c
+msgid "start/end indices"
+msgstr "początkowe/końcowe indeksy"
+
 #: shared-bindings/displayio/Shape.c
 msgid "start_x should be an int"
 msgstr "start_x powinien być całkowity"
@@ -946,6 +2445,51 @@
 msgid "stop not reachable from start"
 msgstr "stop nie jest osiągalne ze start"
 
+#: py/stream.c
+msgid "stream operation not supported"
+msgstr "operacja na strumieniu nieobsługiwana"
+
+#: py/objstrunicode.c
+msgid "string index out of range"
+msgstr "indeks łańcucha poza zakresem"
+
+#: py/objstrunicode.c
+#, c-format
+msgid "string indices must be integers, not %s"
+msgstr "indeksy łańcucha muszą być całkowite, nie %s"
+
+#: py/stream.c
+msgid "string not supported; use bytes or bytearray"
+msgstr "łańcuchy nieobsługiwane; użyj bytes lub bytearray"
+
+#: extmod/moductypes.c
+msgid "struct: cannot index"
+msgstr "struct: nie można indeksować"
+
+#: extmod/moductypes.c
+msgid "struct: index out of range"
+msgstr "struct: indeks poza zakresem"
+
+#: extmod/moductypes.c
+msgid "struct: no fields"
+msgstr "struct: brak pól"
+
+#: py/objstr.c
+msgid "substring not found"
+msgstr "brak pod-łańcucha"
+
+#: py/compile.c
+msgid "super() can't find self"
+msgstr "super() nie może znaleźć self"
+
+#: extmod/modujson.c
+msgid "syntax error in JSON"
+msgstr "błąd składni w JSON"
+
+#: extmod/moductypes.c
+msgid "syntax error in uctypes descriptor"
+msgstr "błąd składni w deskryptorze uctypes"
+
 #: shared-bindings/touchio/TouchIn.c
 msgid "threshold must be in the range 0-65536"
 msgstr "threshold musi być w zakresie 0-65536"
@@ -974,10 +2518,143 @@
 msgid "too many arguments provided with the given format"
 msgstr "zbyt wiele argumentów podanych dla tego formatu"
 
+#: py/runtime.c
+#, c-format
+msgid "too many values to unpack (expected %d)"
+msgstr "zbyt wiele wartości do rozpakowania (oczekiwano %d)"
+
+#: py/objstr.c
+msgid "tuple index out of range"
+msgstr "indeks krotki poza zakresem"
+
+#: py/obj.c
+msgid "tuple/list has wrong length"
+msgstr "krotka/lista ma złą długość"
+
+#: shared-bindings/_pixelbuf/PixelBuf.c
+msgid "tuple/list required on RHS"
+msgstr "wymagana krotka/lista po prawej stronie"
+
+#: ports/atmel-samd/common-hal/busio/UART.c ports/nrf/common-hal/busio/UART.c
+msgid "tx and rx cannot both be None"
+msgstr "tx i rx nie mogą być oba None"
+
+#: py/objtype.c
+msgid "type '%q' is not an acceptable base type"
+msgstr "typ '%q' nie może być bazowy"
+
+#: py/objtype.c
+msgid "type is not an acceptable base type"
+msgstr "typ nie może być bazowy"
+
+#: py/runtime.c
+msgid "type object '%q' has no attribute '%q'"
+msgstr "typ '%q' nie ma atrybutu '%q'"
+
+#: py/objtype.c
+msgid "type takes 1 or 3 arguments"
+msgstr "type wymaga 1 lub 3 argumentów"
+
+#: py/objint_longlong.c
+msgid "ulonglong too large"
+msgstr "ulonglong zbyt wielkie"
+
+#: py/emitnative.c
+msgid "unary op %q not implemented"
+msgstr "operator unarny %q niezaimplementowany"
+
+#: py/parse.c
+msgid "unexpected indent"
+msgstr "złe wcięcie"
+
+#: py/bc.c
+msgid "unexpected keyword argument"
+msgstr "zły argument nazwany"
+
+#: py/bc.c py/objnamedtuple.c
+msgid "unexpected keyword argument '%q'"
+msgstr "zły argument nazwany '%q'"
+
+#: py/lexer.c
+msgid "unicode name escapes"
+msgstr "nazwy unicode"
+
+#: py/parse.c
+msgid "unindent does not match any outer indentation level"
+msgstr "wcięcie nie pasuje do żadnego wcześniejszego wcięcia"
+
+#: py/objstr.c
+#, c-format
+msgid "unknown conversion specifier %c"
+msgstr "zła specyfikacja konwersji %c"
+
+#: py/objstr.c
+#, c-format
+msgid "unknown format code '%c' for object of type '%s'"
+msgstr "zły kod formatowania '%c' dla obiektu typu '%s'"
+
+#: py/objstr.c
+#, c-format
+msgid "unknown format code '%c' for object of type 'float'"
+msgstr "zły kod foratowania '%c' dla obiektu typu 'float'"
+
+#: py/objstr.c
+#, c-format
+msgid "unknown format code '%c' for object of type 'str'"
+msgstr "zły kod formatowania '%c' dla obiektu typu 'str'"
+
+#: py/compile.c
+msgid "unknown type"
+msgstr "zły typ"
+
+#: py/emitnative.c
+msgid "unknown type '%q'"
+msgstr "zły typ '%q'"
+
+#: py/objstr.c
+msgid "unmatched '{' in format"
+msgstr "niepasujące '{' for formacie"
+
+#: py/objtype.c py/runtime.c
+msgid "unreadable attribute"
+msgstr "nieczytelny atrybut"
+
 #: shared-bindings/displayio/TileGrid.c
 msgid "unsupported %q type"
 msgstr "zły typ %q"
 
+#: py/emitinlinethumb.c
+#, c-format
+msgid "unsupported Thumb instruction '%s' with %d arguments"
+msgstr "zła instrukcja Thumb '%s' z %d argumentami"
+
+#: py/emitinlinextensa.c
+#, c-format
+msgid "unsupported Xtensa instruction '%s' with %d arguments"
+msgstr "zła instrukcja Xtensa '%s' z %d argumentami"
+
+#: py/objstr.c
+#, c-format
+msgid "unsupported format character '%c' (0x%x) at index %d"
+msgstr "zły znak formatowania '%c' (0x%x) na pozycji %d"
+
+#: py/runtime.c
+msgid "unsupported type for %q: '%s'"
+msgstr "zły typ dla %q: '%s'"
+
+#: py/runtime.c
+msgid "unsupported type for operator"
+msgstr "zły typ dla operatora"
+
+#: py/runtime.c
+msgid "unsupported types for %q: '%s', '%s'"
+msgstr "złe typy dla %q: '%s', '%s'"
+
+#: py/objint.c
+#, c-format
+msgid "value must fit in %d byte(s)"
+msgstr ""
+
 #: shared-bindings/displayio/Bitmap.c
 msgid "value_count must be > 0"
 msgstr "value_count musi być > 0"
@@ -986,6 +2663,18 @@
 msgid "window must be <= interval"
 msgstr ""
 
+#: shared-bindings/_pixelbuf/PixelBuf.c
+msgid "write_args must be a list, tuple, or None"
+msgstr "write_args musi być listą, krotką lub None"
+
+#: py/objstr.c
+msgid "wrong number of arguments"
+msgstr "zła liczba argumentów"
+
+#: py/runtime.c
+msgid "wrong number of values to unpack"
+msgstr "zła liczba wartości do rozpakowania"
+
 #: shared-module/displayio/Shape.c
 msgid "x value out of bounds"
 msgstr "x poza zakresem"
@@ -998,188 +2687,13 @@
 msgid "y value out of bounds"
 msgstr "y poza zakresem"
 
-#~ msgid ""
-#~ "\n"
-#~ "Code done running. Waiting for reload.\n"
-#~ msgstr ""
-#~ "\n"
-#~ "Kod wykonany. Czekam na przeładowanie.\n"
-
-#~ msgid "  File \"%q\""
-#~ msgstr "  Plik \"%q\""
-
-#~ msgid "  File \"%q\", line %d"
-#~ msgstr "  Plik \"%q\", linia %d"
-
-#~ msgid " output:\n"
-#~ msgstr " wyjście:\n"
-
-#~ msgid "%%c requires int or char"
-#~ msgstr "%%c wymaga int lub char"
-
-#~ msgid "%q index out of range"
-#~ msgstr "%q poza zakresem"
-
-#~ msgid "%q indices must be integers, not %s"
-#~ msgstr "%q indeks musi być liczbą całkowitą, a nie %s"
-
-#~ msgid "%q() takes %d positional arguments but %d were given"
-#~ msgstr "%q() bierze %d argumentów pozycyjnych, lecz podano %d"
-
-#~ msgid "'%q' argument required"
-#~ msgstr "'%q' wymaga argumentu"
-
-#~ msgid "'%s' expects a label"
-#~ msgstr "'%s' oczekuje etykiety"
-
-#~ msgid "'%s' expects a register"
-#~ msgstr "'%s' oczekuje rejestru"
-
-#~ msgid "'%s' expects a special register"
-#~ msgstr "'%s' oczekuje rejestru specjalnego"
-
-#~ msgid "'%s' expects an FPU register"
-#~ msgstr "'%s' oczekuje rejestru FPU"
-
-#~ msgid "'%s' expects an address of the form [a, b]"
-#~ msgstr "'%s' oczekuje adresu w postaci [a, b]"
-
-#~ msgid "'%s' expects an integer"
-#~ msgstr "'%s' oczekuje liczby całkowitej"
-
-#~ msgid "'%s' expects at most r%d"
-#~ msgstr "'%s' oczekuje co najwyżej r%d"
-
-#~ msgid "'%s' expects {r0, r1, ...}"
-#~ msgstr "'%s' oczekuje {r0, r1, ...}"
-
-#~ msgid "'%s' integer %d is not within range %d..%d"
-#~ msgstr "'%s' liczba %d poza zakresem %d..%d"
-
-#~ msgid "'%s' integer 0x%x does not fit in mask 0x%x"
-#~ msgstr "'%s' liczba 0x%x nie pasuje do maski 0x%x"
-
-#~ msgid "'%s' object does not support item assignment"
-#~ msgstr "'%s' obiekt nie wspiera przypisania do elementów"
-
-#~ msgid "'%s' object does not support item deletion"
-#~ msgstr "'%s' obiekt nie wspiera usuwania elementów"
-
-#~ msgid "'%s' object has no attribute '%q'"
-#~ msgstr "'%s' obiekt nie ma atrybutu '%q'"
-
-#~ msgid "'%s' object is not an iterator"
-#~ msgstr "'%s' obiekt nie jest iteratorem"
-
-#~ msgid "'%s' object is not callable"
-#~ msgstr "'%s' nie można wywoływać obiektu"
-
-#~ msgid "'%s' object is not iterable"
-#~ msgstr "'%s' nie można iterować po obiekcie"
-
-#~ msgid "'%s' object is not subscriptable"
-#~ msgstr "'%s' nie można indeksować obiektu"
-
-#~ msgid "'=' alignment not allowed in string format specifier"
-#~ msgstr "wyrównanie '=' niedozwolone w specyfikacji formatu"
-
-#~ msgid "'align' requires 1 argument"
-#~ msgstr "'align' wymaga 1 argumentu"
-
-#~ msgid "'await' outside function"
-#~ msgstr "'await' poza funkcją"
-
-#~ msgid "'break' outside loop"
-#~ msgstr "'break' poza pętlą"
-
-#~ msgid "'continue' outside loop"
-#~ msgstr "'continue' poza pętlą"
-
-#~ msgid "'data' requires at least 2 arguments"
-#~ msgstr "'data' wymaga 2 lub więcej argumentów"
-
-#~ msgid "'data' requires integer arguments"
-#~ msgstr "'data' wymaga całkowitych argumentów"
-
-#~ msgid "'label' requires 1 argument"
-#~ msgstr "'label' wymaga 1 argumentu"
-
-#~ msgid "'return' outside function"
-#~ msgstr "'return' poza funkcją"
-
-#~ msgid "'yield' outside function"
-#~ msgstr "'yield' poza funkcją"
-
-#~ msgid "*x must be assignment target"
-#~ msgstr "*x musi być obiektem przypisania"
-
-#~ msgid ", in %q\n"
-#~ msgstr ", w %q\n"
-
-#~ msgid "0.0 to a complex power"
-#~ msgstr "0.0 do potęgi zespolonej"
-
-#~ msgid "3-arg pow() not supported"
-#~ msgstr "3-argumentowy pow() jest niewspierany"
-
-#~ msgid "A hardware interrupt channel is already in use"
-#~ msgstr "Kanał przerwań sprzętowych w użyciu"
+#: py/objrange.c
+msgid "zero step"
+msgstr "zerowy krok"
 
 #~ msgid "Address is not %d bytes long or is in wrong format"
 #~ msgstr "Adres nie ma długości %d bajtów lub zły format"
 
-#~ msgid "All I2C peripherals are in use"
-#~ msgstr "Wszystkie peryferia I2C w użyciu"
-
-#~ msgid "All SPI peripherals are in use"
-#~ msgstr "Wszystkie peryferia SPI w użyciu"
-
-#~ msgid "All UART peripherals are in use"
-#~ msgstr "Wszystkie peryferia UART w użyciu"
-
-#~ msgid "All event channels in use"
-#~ msgstr "Wszystkie kanały zdarzeń w użyciu"
-
-#~ msgid "All sync event channels in use"
-#~ msgstr "Wszystkie kanały zdarzeń synchronizacji w użyciu"
-
-#~ msgid "AnalogOut functionality not supported"
-#~ msgstr "AnalogOut jest niewspierane"
-
-#~ msgid "AnalogOut is only 16 bits. Value must be less than 65536."
-#~ msgstr "AnalogOut ma 16 bitów. Wartość musi być mniejsza od 65536."
-
-#~ msgid "AnalogOut not supported on given pin"
-#~ msgstr "AnalogOut niewspierany na tej nóżce"
-
-#~ msgid "Another send is already active"
-#~ msgstr "Wysyłanie jest już w toku"
-
-#~ msgid "Auto-reload is off.\n"
-#~ msgstr "Samo-przeładowywanie wyłączone.\n"
-
-#~ msgid ""
-#~ "Auto-reload is on. Simply save files over USB to run them or enter REPL "
-#~ "to disable.\n"
-#~ msgstr ""
-#~ "Samo-przeładowywanie włączone. Po prostu zapisz pliki przez USB aby je "
-#~ "uruchomić, albo wejdź w konsolę aby wyłączyć.\n"
-
-#~ msgid "Bit clock and word select must share a clock unit"
-#~ msgstr "Zegar bitowy i wybór słowa muszą współdzielić jednostkę zegara"
-
-#~ msgid "Bit depth must be multiple of 8."
-#~ msgstr "Głębia musi być wielokrotnością 8."
-
-#~ msgid "Both pins must support hardware interrupts"
-#~ msgstr "Obie nóżki muszą wspierać przerwania sprzętowe"
-
-#~ msgid "Bus pin %d is already in use"
-#~ msgstr "Nóżka magistrali %d jest w użyciu"
-
-#~ msgid "Can not use dotstar with %s"
-#~ msgstr "Nie można używać dotstar z %s"
-
 #~ msgid "Can't add services in Central mode"
 #~ msgstr "Nie można dodać serwisów w trybie Central"
 
@@ -1192,1245 +2706,62 @@
 #~ msgid "Can't connect in Peripheral mode"
 #~ msgstr "Nie można się łączyć w trybie Peripheral"
 
-#~ msgid "Cannot get pull while in output mode"
-#~ msgstr "Nie ma podciągnięcia w trybie wyjścia"
-
-#~ msgid "Cannot get temperature"
-#~ msgstr "Nie można odczytać temperatury"
-
-#~ msgid "Cannot output both channels on the same pin"
-#~ msgstr "Nie można mieć obu kanałów na tej samej nóżce"
-
-#~ msgid "Cannot record to a file"
-#~ msgstr "Nie można nagrać do pliku"
-
-#~ msgid "Cannot reset into bootloader because no bootloader is present."
-#~ msgstr "Nie można zrestartować -- nie ma bootloadera."
-
-#~ msgid "Cannot subclass slice"
-#~ msgstr "Nie można dziedziczyć ze slice"
-
-#~ msgid "Cannot unambiguously get sizeof scalar"
-#~ msgstr "Wielkość skalara jest niejednoznaczna"
-
-#~ msgid "Characteristic already in use by another Service."
-#~ msgstr "Charakterystyka w użyciu w innym serwisie"
-
-#~ msgid "Clock unit in use"
-#~ msgstr "Jednostka zegara w użyciu"
-
-#~ msgid "Column entry must be digitalio.DigitalInOut"
-#~ msgstr "Kolumny muszą być typu digitalio.DigitalInOut"
-
-#~ msgid "Could not decode ble_uuid, err 0x%04x"
-#~ msgstr "Nie można zdekodować ble_uuid, błąd 0x%04x"
-
-#~ msgid "Could not initialize UART"
-#~ msgstr "Ustawienie UART nie powiodło się"
-
-#~ msgid "DAC already in use"
-#~ msgstr "DAC w użyciu"
-
-#~ msgid "Data 0 pin must be byte aligned"
-#~ msgstr "Nóżka data 0 musi być wyrównana do bajtu"
-
-#~ msgid "Data too large for advertisement packet"
-#~ msgstr "Zbyt dużo danych pakietu rozgłoszeniowego"
-
 #~ msgid "Data too large for the advertisement packet"
 #~ msgstr "Zbyt dużo danych pakietu rozgłoszeniowego"
 
-#~ msgid "Destination capacity is smaller than destination_length."
-#~ msgstr "Pojemność celu mniejsza od destination_length."
-
-#~ msgid "EXTINT channel already in use"
-#~ msgstr "Kanał EXTINT w użyciu"
-
-#~ msgid "Error in regex"
-#~ msgstr "Błąd w regex"
-
 #~ msgid "Failed to acquire mutex"
 #~ msgstr "Nie udało się uzyskać blokady"
 
-#~ msgid "Failed to acquire mutex, err 0x%04x"
-#~ msgstr "Nie udało się uzyskać blokady, błąd 0x$04x"
-
-#~ msgid "Failed to add characteristic, err 0x%04x"
-#~ msgstr "Nie udało się dodać charakterystyki, błąd 0x$04x"
-
 #~ msgid "Failed to add service"
 #~ msgstr "Nie udało się dodać serwisu"
 
-#~ msgid "Failed to add service, err 0x%04x"
-#~ msgstr "Nie udało się dodać serwisu, błąd 0x%04x"
-
-#~ msgid "Failed to allocate RX buffer"
-#~ msgstr "Nie udała się alokacja bufora RX"
-
-#~ msgid "Failed to allocate RX buffer of %d bytes"
-#~ msgstr "Nie udała się alokacja %d bajtów na bufor RX"
-
-#~ msgid "Failed to change softdevice state"
-#~ msgstr "Nie udało się zmienić stanu softdevice"
-
 #~ msgid "Failed to connect:"
 #~ msgstr "Nie udało się połączenie:"
 
 #~ msgid "Failed to continue scanning"
 #~ msgstr "Nie udała się kontynuacja skanowania"
 
-#~ msgid "Failed to continue scanning, err 0x%04x"
-#~ msgstr "Nie udała się kontynuacja skanowania, błąd 0x%04x"
-
 #~ msgid "Failed to create mutex"
 #~ msgstr "Nie udało się stworzyć blokady"
 
-#~ msgid "Failed to discover services"
-#~ msgstr "Nie udało się odkryć serwisów"
-
-#~ msgid "Failed to get local address"
-#~ msgstr "Nie udało się uzyskać lokalnego adresu"
-
-#~ msgid "Failed to get softdevice state"
-#~ msgstr "Nie udało się odczytać stanu softdevice"
-
-#~ msgid "Failed to notify or indicate attribute value, err 0x%04x"
-#~ msgstr "Nie udało się powiadomić o wartości atrybutu, błąd 0x%04x"
-
-#~ msgid "Failed to read CCCD value, err 0x%04x"
-#~ msgstr "Nie udało się odczytać CCCD, błąd 0x%04x"
-
-#~ msgid "Failed to read attribute value, err 0x%04x"
-#~ msgstr "Nie udało się odczytać wartości atrybutu, błąd 0x%04x"
-
-#~ msgid "Failed to read gatts value, err 0x%04x"
-#~ msgstr "Nie udało się odczytać gatts, błąd 0x%04x"
-
-#~ msgid "Failed to register Vendor-Specific UUID, err 0x%04x"
-#~ msgstr "Nie udało się zarejestrować UUID dostawcy, błąd 0x%04x"
-
 #~ msgid "Failed to release mutex"
 #~ msgstr "Nie udało się zwolnić blokady"
 
-#~ msgid "Failed to release mutex, err 0x%04x"
-#~ msgstr "Nie udało się zwolnić blokady, błąd 0x%04x"
-
 #~ msgid "Failed to start advertising"
 #~ msgstr "Nie udało się rozpocząć rozgłaszania"
 
-#~ msgid "Failed to start advertising, err 0x%04x"
-#~ msgstr "Nie udało się rozpocząć rozgłaszania, błąd 0x%04x"
-
 #~ msgid "Failed to start scanning"
 #~ msgstr "Nie udało się rozpocząć skanowania"
 
-#~ msgid "Failed to start scanning, err 0x%04x"
-#~ msgstr "Nie udało się rozpocząć skanowania, błąd 0x%04x"
-
 #~ msgid "Failed to stop advertising"
 #~ msgstr "Nie udało się zatrzymać rozgłaszania"
 
-#~ msgid "Failed to stop advertising, err 0x%04x"
-#~ msgstr "Nie udało się zatrzymać rozgłaszania, błąd 0x%04x"
-
-#~ msgid "Failed to write attribute value, err 0x%04x"
-#~ msgstr "Nie udało się zapisać atrybutu, błąd 0x%04x"
-
-#~ msgid "Failed to write gatts value, err 0x%04x"
-#~ msgstr "Nie udało się zapisać gatts, błąd 0x%04x"
-
-<<<<<<< HEAD
-#~ msgid "File exists"
-#~ msgstr "Plik istnieje"
-
-#~ msgid "Flash erase failed"
-#~ msgstr "Nie udało się skasować flash"
-=======
-#: py/builtinevex.c
-msgid "bad compile mode"
-msgstr "zły tryb kompilacji"
->>>>>>> 3f7321af
-
-#~ msgid "Flash erase failed to start, err 0x%04x"
-#~ msgstr "Nie udało się rozpocząć kasowania flash, błąd 0x%04x"
-
-#~ msgid "Flash write failed"
-#~ msgstr "Zapis do flash nie powiódł się"
-
-#~ msgid "Flash write failed to start, err 0x%04x"
-#~ msgstr "Nie udało się rozpocząć zapisu do flash, błąd 0x%04x"
-
-#~ msgid "Frequency captured is above capability. Capture Paused."
-#~ msgstr "Uzyskana częstotliwość jest niemożliwa. Spauzowano."
-
-#~ msgid "I/O operation on closed file"
-#~ msgstr "Operacja I/O na zamkniętym pliku"
-
-#~ msgid "I2C operation not supported"
-#~ msgstr "Operacja I2C nieobsługiwana"
-
-#~ msgid ""
-#~ "Incompatible .mpy file. Please update all .mpy files. See http://adafru."
-#~ "it/mpy-update for more info."
-#~ msgstr ""
-#~ "Niekompatybilny plik .mpy. Proszę odświeżyć wszystkie pliki .mpy. Więcej "
-#~ "informacji na http://adafrui.it/mpy-update."
-
-#~ msgid "Incorrect buffer size"
-#~ msgstr "Niewłaściwa wielkość bufora"
-
-#~ msgid "Input/output error"
-#~ msgstr "Błąd I/O"
-
-#~ msgid "Invalid %q pin"
-#~ msgstr "Zła nóżka %q"
-
-#~ msgid "Invalid argument"
-#~ msgstr "Zły argument"
-
 #~ msgid "Invalid bit clock pin"
 #~ msgstr "Zła nóżka zegara"
 
-#~ msgid "Invalid buffer size"
-#~ msgstr "Zła wielkość bufora"
-
-#~ msgid "Invalid capture period. Valid range: 1 - 500"
-#~ msgstr "Zły okres. Poprawny zakres to: 1 - 500"
-
-#~ msgid "Invalid channel count"
-#~ msgstr "Zła liczba kanałów"
-
 #~ msgid "Invalid clock pin"
 #~ msgstr "Zła nóżka zegara"
 
 #~ msgid "Invalid data pin"
 #~ msgstr "Zła nóżka danych"
 
-#~ msgid "Invalid pin for left channel"
-#~ msgstr "Zła nóżka dla lewego kanału"
-
-#~ msgid "Invalid pin for right channel"
-#~ msgstr "Zła nóżka dla prawego kanału"
-
-#~ msgid "Invalid pins"
-#~ msgstr "Złe nóżki"
-
-#~ msgid "Invalid voice count"
-#~ msgstr "Zła liczba głosów"
-
-#~ msgid "LHS of keyword arg must be an id"
-#~ msgstr "Lewa strona argumentu nazwanego musi być nazwą"
-
-#~ msgid "Length must be an int"
-#~ msgstr "Długość musi być całkowita"
-
-#~ msgid "Length must be non-negative"
-#~ msgstr "Długość musi być nieujemna"
-
-#~ msgid "Microphone startup delay must be in range 0.0 to 1.0"
-#~ msgstr "Opóźnienie włączenia mikrofonu musi być w zakresie od 0.0 do 1.0"
-
 #~ msgid "Must be a Group subclass."
 #~ msgstr "Musi dziedziczyć z Group."
 
-#~ msgid "No DAC on chip"
-#~ msgstr "Brak DAC"
-
-#~ msgid "No DMA channel found"
-#~ msgstr "Nie znaleziono kanału DMA"
-
-#~ msgid "No RX pin"
-#~ msgstr "Brak nóżki RX"
-
-#~ msgid "No TX pin"
-#~ msgstr "Brak nóżki TX"
-
-#~ msgid "No available clocks"
-#~ msgstr "Brak wolnych zegarów"
-
-#~ msgid "No free GCLKs"
-#~ msgstr "Brak wolnych GLCK"
-
-#~ msgid "No hardware support on pin"
-#~ msgstr "Brak sprzętowej obsługi na nóżce"
-
-#~ msgid "No space left on device"
-#~ msgstr "Brak miejsca"
-
-#~ msgid "No such file/directory"
-#~ msgstr "Brak pliku/katalogu"
-
-#~ msgid "Not playing"
-#~ msgstr "Nic nie jest odtwarzane"
-
-#~ msgid "Odd parity is not supported"
-#~ msgstr "Nieparzysta parzystość nie jest wspierana"
-
-#~ msgid "Only 8 or 16 bit mono with "
-#~ msgstr "Tylko 8 lub 16 bitów mono z "
-
-#~ msgid "Only slices with step=1 (aka None) are supported"
-#~ msgstr "Wspierane są tylko fragmenty z step=1 (albo None)"
-
-#~ msgid "Oversample must be multiple of 8."
-#~ msgstr "Nadpróbkowanie musi być wielokrotnością 8."
-
-#~ msgid "Permission denied"
-#~ msgstr "Odmowa dostępu"
-
-#~ msgid "Pin does not have ADC capabilities"
-#~ msgstr "Nóżka nie obsługuje ADC"
-
-#~ msgid "Pixel beyond bounds of buffer"
-#~ msgstr "Piksel poza granicami bufora"
-
-#~ msgid "Plus any modules on the filesystem\n"
-#~ msgstr "Oraz moduły w systemie plików\n"
-
-#~ msgid "Press any key to enter the REPL. Use CTRL-D to reload."
-#~ msgstr "Dowolny klawisz aby uruchomić konsolę. CTRL-D aby przeładować."
-
-#~ msgid "RTC calibration is not supported on this board"
-#~ msgstr "Brak obsługi kalibracji RTC"
-
-#~ msgid "Range out of bounds"
-#~ msgstr "Zakres poza granicami"
-
-#~ msgid "Read-only filesystem"
-#~ msgstr "System plików tylko do odczytu"
-
-#~ msgid "Right channel unsupported"
-#~ msgstr "Prawy kanał jest niewspierany"
-
-#~ msgid "Row entry must be digitalio.DigitalInOut"
-#~ msgstr "Rzędy muszą być digitalio.DigitalInOut"
-
-#~ msgid "Running in safe mode! Auto-reload is off.\n"
-#~ msgstr "Uruchomiony tryb bezpieczeństwa! Samo-przeładowanie wyłączone.\n"
-
-#~ msgid "Running in safe mode! Not running saved code.\n"
-#~ msgstr ""
-#~ "Uruchomiony tryb bezpieczeństwa! Zapisany kod nie jest uruchamiany.\n"
-
-#~ msgid "SDA or SCL needs a pull up"
-#~ msgstr "SDA lub SCL wymagają podciągnięcia"
-
-#~ msgid "Sample rate must be positive"
-#~ msgstr "Częstotliwość próbkowania musi być dodatnia"
-
-#~ msgid "Sample rate too high. It must be less than %d"
-#~ msgstr "Zbyt wysoka częstotliwość próbkowania. Musi być mniejsza niż %d"
-
-#~ msgid "Serializer in use"
-#~ msgstr "Serializator w użyciu"
-
-#~ msgid "Soft device assert, id: 0x%08lX, pc: 0x%08lX"
-#~ msgstr "Soft device assert, id: 0x%08lX, pc: 0x%08lX"
-
-#~ msgid "Splitting with sub-captures"
-#~ msgstr "Podział z podgrupami"
-
 #~ msgid "Tile indices must be 0 - 255"
 #~ msgstr "Indeks kafelka musi być pomiędzy 0 a 255 włącznie"
 
-#~ msgid "Too many channels in sample."
-#~ msgstr "Zbyt wiele kanałów."
-
-#~ msgid "Traceback (most recent call last):\n"
-#~ msgstr "Ślad wyjątku (najnowsze wywołanie na końcu):\n"
-
 #~ msgid "UUID integer value not in range 0 to 0xffff"
 #~ msgstr "Wartość UUID poza zakresem 0 do 0xffff"
 
-#~ msgid "Unable to allocate buffers for signed conversion"
-#~ msgstr "Nie udała się alokacja buforów do konwersji ze znakiem"
-
-#~ msgid "Unable to find free GCLK"
-#~ msgstr "Brak wolnego GCLK"
-
-#~ msgid "Unable to init parser"
-#~ msgstr "Błąd ustawienia parsera"
-
-#~ msgid "Unexpected nrfx uuid type"
-#~ msgstr "Nieoczekiwany typ nrfx uuid."
-
-#~ msgid "Unmatched number of items on RHS (expected %d, got %d)."
-#~ msgstr "Zła liczba obiektów po prawej stronie (oczekiwano %d, jest %d)."
-
-#~ msgid "Unsupported baudrate"
-#~ msgstr "Zła szybkość transmisji"
-
-#~ msgid "Unsupported operation"
-#~ msgstr "Zła operacja"
-
-#~ msgid "Viper functions don't currently support more than 4 arguments"
-#~ msgstr "Funkcje Viper nie obsługują obecnie więcej niż 4 argumentów"
-
-#~ msgid "WARNING: Your code filename has two extensions\n"
-#~ msgstr "UWAGA: Nazwa pliku ma dwa rozszerzenia\n"
-
-#~ msgid ""
-#~ "Welcome to Adafruit CircuitPython %s!\n"
-#~ "\n"
-#~ "Please visit learn.adafruit.com/category/circuitpython for project "
-#~ "guides.\n"
-#~ "\n"
-#~ "To list built-in modules please do `help(\"modules\")`.\n"
-#~ msgstr ""
-#~ "Witamy w CircuitPythonie Adafruita %s!\n"
-#~ "Podręczniki dostępne na learn.adafruit.com/category/circuitpyhon.\n"
-#~ "Aby zobaczyć wbudowane moduły, wpisz `help(\"modules\")`.\n"
-
-#~ msgid "__init__() should return None"
-#~ msgstr "__init__() powinien zwracać None"
-
-#~ msgid "__init__() should return None, not '%s'"
-#~ msgstr "__init__() powinien zwracać None, nie '%s'"
-
-#~ msgid "__new__ arg must be a user-type"
-#~ msgstr "Argument __new__ musi być typu użytkownika"
-
-#~ msgid "a bytes-like object is required"
-#~ msgstr "wymagany obiekt typu bytes"
-
-<<<<<<< HEAD
-#~ msgid "abort() called"
-#~ msgstr "Wywołano abort()"
-=======
-#: shared-bindings/bleio/Characteristic.c
-msgid "descriptors includes an object that is not a Descriptors"
-msgstr ""
-
-#: shared-bindings/audiobusio/PDMIn.c
-msgid ""
-"destination buffer must be a bytearray or array of type 'B' for bit_depth = 8"
-msgstr ""
-"bufor docelowy musi być bytearray lub tablicą typu 'B' dla bit_depth = 8"
->>>>>>> 3f7321af
-
-#~ msgid "address %08x is not aligned to %d bytes"
-#~ msgstr "adres %08x nie jest wyrównany do %d bajtów"
-
-#~ msgid "arg is an empty sequence"
-#~ msgstr "arg jest puste"
-
-#~ msgid "argument has wrong type"
-#~ msgstr "argument ma zły typ"
-
-#~ msgid "argument should be a '%q' not a '%q'"
-#~ msgstr "argument powinien być '%q' a nie '%q'"
-
-#~ msgid "attributes not supported yet"
-#~ msgstr "atrybuty nie są jeszcze obsługiwane"
-
 #~ msgid "bad GATT role"
 #~ msgstr "zła rola GATT"
 
-#~ msgid "bad compile mode"
-#~ msgstr "zły tryb kompilacji"
-
-#~ msgid "bad conversion specifier"
-#~ msgstr "zły specyfikator konwersji"
-
-#~ msgid "bad format string"
-#~ msgstr "zła specyfikacja formatu"
-
-#~ msgid "bad typecode"
-#~ msgstr "zły typecode"
-
-#~ msgid "binary op %q not implemented"
-#~ msgstr "brak dwu-argumentowego operatora %q"
-
-#~ msgid "bits must be 8"
-#~ msgstr "bits musi być 8"
-
-#~ msgid "bits_per_sample must be 8 or 16"
-#~ msgstr "bits_per_sample musi być 8 lub 16"
-
-#~ msgid "branch not in range"
-#~ msgstr "skok poza zakres"
-
-#~ msgid "buf is too small. need %d bytes"
-#~ msgstr "buf zbyt mały. Wymagane %d bajtów"
-
-#~ msgid "buffer must be a bytes-like object"
-#~ msgstr "bufor mysi być typu bytes"
-
-#~ msgid "buffers must be the same length"
-#~ msgstr "bufory muszą mieć tę samą długość"
-
-#~ msgid "buttons must be digitalio.DigitalInOut"
-#~ msgstr "buttons musi być digitalio.DigitalInOut"
-
-#~ msgid "byte code not implemented"
-#~ msgstr "bajtkod niezaimplemntowany"
-
-#~ msgid "byteorder is not an instance of ByteOrder (got a %s)"
-#~ msgstr "byteorder musi być typu ByteOrder (jest %s)"
-
-#~ msgid "bytes > 8 bits not supported"
-#~ msgstr "bajty większe od 8 bitów są niewspierane"
-
-#~ msgid "bytes value out of range"
-#~ msgstr "wartość bytes poza zakresem"
-
-#~ msgid "calibration is out of range"
-#~ msgstr "kalibracja poza zakresem"
-
-#~ msgid "calibration is read only"
-#~ msgstr "kalibracja tylko do odczytu"
-
-#~ msgid "calibration value out of range +/-127"
-#~ msgstr "wartość kalibracji poza zakresem +/-127"
-
-#~ msgid "can only have up to 4 parameters to Thumb assembly"
-#~ msgstr "asembler Thumb może przyjąć do 4 parameterów"
-
-#~ msgid "can only have up to 4 parameters to Xtensa assembly"
-#~ msgstr "asembler Xtensa może przyjąć do 4 parameterów"
-
-#~ msgid "can only save bytecode"
-#~ msgstr "można zapisać tylko bytecode"
-
-#~ msgid "can't add special method to already-subclassed class"
-#~ msgstr "nie można dodać specjalnej metody do podklasy"
-
-#~ msgid "can't assign to expression"
-#~ msgstr "przypisanie do wyrażenia"
-
-#~ msgid "can't convert %s to complex"
-#~ msgstr "nie można skonwertować %s do complex"
-
-#~ msgid "can't convert %s to float"
-#~ msgstr "nie można skonwertować %s do float"
-
-#~ msgid "can't convert %s to int"
-#~ msgstr "nie można skonwertować %s do int"
-
-#~ msgid "can't convert '%q' object to %q implicitly"
-#~ msgstr "nie można automatycznie skonwertować '%q' do '%q'"
-
-#~ msgid "can't convert NaN to int"
-#~ msgstr "nie można skonwertować NaN do int"
-
-#~ msgid "can't convert inf to int"
-#~ msgstr "nie można skonwertować inf do int"
-
-#~ msgid "can't convert to complex"
-#~ msgstr "nie można skonwertować do complex"
-
-#~ msgid "can't convert to float"
-#~ msgstr "nie można skonwertować do float"
-
-#~ msgid "can't convert to int"
-#~ msgstr "nie można skonwertować do int"
-
-#~ msgid "can't convert to str implicitly"
-#~ msgstr "nie można automatycznie skonwertować do str"
-
-#~ msgid "can't declare nonlocal in outer code"
-#~ msgstr "deklaracja nonlocal na poziomie modułu"
-
-#~ msgid "can't delete expression"
-#~ msgstr "nie można usunąć wyrażenia"
-
-#~ msgid "can't do binary op between '%q' and '%q'"
-#~ msgstr "nie można użyć operatora pomiędzy '%q' a '%q'"
-
-#~ msgid "can't do truncated division of a complex number"
-#~ msgstr "nie można wykonać dzielenia całkowitego na liczbie zespolonej"
-
-#~ msgid "can't have multiple **x"
-#~ msgstr "nie można mieć wielu **x"
-
-#~ msgid "can't have multiple *x"
-#~ msgstr "nie można mieć wielu *x"
-
-#~ msgid "can't implicitly convert '%q' to 'bool'"
-#~ msgstr "nie można automatyczne skonwertować '%q' do 'bool'"
-
-#~ msgid "can't load from '%q'"
-#~ msgstr "nie można ładować z '%q'"
-
-#~ msgid "can't load with '%q' index"
-#~ msgstr "nie można ładować z indeksem '%q'"
-
-#~ msgid "can't pend throw to just-started generator"
-#~ msgstr "nie można skoczyć do świeżo stworzonego generatora"
-
-#~ msgid "can't send non-None value to a just-started generator"
-#~ msgstr "świeżo stworzony generator może tylko przyjąć None"
-
-#~ msgid "can't set attribute"
-#~ msgstr "nie można ustawić atrybutu"
-
-#~ msgid "can't store '%q'"
-#~ msgstr "nie można zapisać '%q'"
-
-#~ msgid "can't store to '%q'"
-#~ msgstr "nie można zpisać do '%q'"
-
-#~ msgid "can't store with '%q' index"
-#~ msgstr "nie można zapisać z indeksem '%q'"
-
-#~ msgid ""
-#~ "can't switch from automatic field numbering to manual field specification"
-#~ msgstr "nie można zmienić z automatycznego numerowania pól do ręcznego"
-
-#~ msgid ""
-#~ "can't switch from manual field specification to automatic field numbering"
-#~ msgstr "nie można zmienić z ręcznego numerowaniu pól do automatycznego"
-
-#~ msgid "cannot create '%q' instances"
-#~ msgstr "nie można tworzyć instancji '%q'"
-
-#~ msgid "cannot create instance"
-#~ msgstr "nie można stworzyć instancji"
-
-#~ msgid "cannot import name %q"
-#~ msgstr "nie można zaimportować nazwy %q"
-
-#~ msgid "cannot perform relative import"
-#~ msgstr "nie można wykonać relatywnego importu"
-
-#~ msgid "casting"
-#~ msgstr "rzutowanie"
-
-#~ msgid "chars buffer too small"
-#~ msgstr "bufor chars zbyt mały"
-
-#~ msgid "chr() arg not in range(0x110000)"
-#~ msgstr "argument chr() poza zakresem range(0x110000)"
-
-#~ msgid "chr() arg not in range(256)"
-#~ msgstr "argument chr() poza zakresem range(256)"
-
-#~ msgid "complex division by zero"
-#~ msgstr "zespolone dzielenie przez zero"
-
-#~ msgid "complex values not supported"
-#~ msgstr "wartości zespolone nieobsługiwane"
-
-#~ msgid "compression header"
-#~ msgstr "nagłówek kompresji"
-
-#~ msgid "constant must be an integer"
-#~ msgstr "stała musi być liczbą całkowitą"
-
-#~ msgid "conversion to object"
-#~ msgstr "konwersja do obiektu"
-
-#~ msgid "decimal numbers not supported"
-#~ msgstr "liczby dziesiętne nieobsługiwane"
-
-#~ msgid "default 'except' must be last"
-#~ msgstr "domyślny 'except' musi być ostatni"
-
-#~ msgid ""
-#~ "destination buffer must be a bytearray or array of type 'B' for bit_depth "
-#~ "= 8"
-#~ msgstr ""
-#~ "bufor docelowy musi być bytearray lub tablicą typu 'B' dla bit_depth = 8"
-
-#~ msgid "destination buffer must be an array of type 'H' for bit_depth = 16"
-#~ msgstr "bufor docelowy musi być tablicą typu 'H' dla bit_depth = 16"
-
-#~ msgid "destination_length must be an int >= 0"
-#~ msgstr "destination_length musi być nieujemną liczbą całkowitą"
-
-#~ msgid "dict update sequence has wrong length"
-#~ msgstr "sekwencja ma złą długość"
-
-#~ msgid "empty"
-#~ msgstr "puste"
-
-#~ msgid "empty heap"
-#~ msgstr "pusta sterta"
-
-#~ msgid "empty separator"
-#~ msgstr "pusty separator"
-
-#~ msgid "end of format while looking for conversion specifier"
-#~ msgstr "koniec formatu przy szukaniu specyfikacji konwersji"
-
-#~ msgid "error = 0x%08lX"
-#~ msgstr "błąd = 0x%08lX"
-
-<<<<<<< HEAD
-#~ msgid "exceptions must derive from BaseException"
-#~ msgstr "wyjątki muszą dziedziczyć po BaseException"
-=======
-#: ports/nrf/common-hal/bleio/Characteristic.c
-#: ports/nrf/common-hal/bleio/Descriptor.c
-#, c-format
-msgid "max_length must be 0-%d when fixed_length is %s"
-msgstr ""
-
-#: py/runtime.c
-msgid "maximum recursion depth exceeded"
-msgstr "przekroczono dozwoloną głębokość rekurencji"
->>>>>>> 3f7321af
-
-#~ msgid "expected ':' after format specifier"
-#~ msgstr "oczekiwano ':' po specyfikacji formatu"
-
-#~ msgid "expected tuple/list"
-#~ msgstr "oczekiwano krotki/listy"
-
-#~ msgid "expecting a dict for keyword args"
-#~ msgstr "oczekiwano dict dla argumentów nazwanych"
-
-#~ msgid "expecting an assembler instruction"
-#~ msgstr "oczekiwano instrukcji asemblera"
-
-#~ msgid "expecting just a value for set"
-#~ msgstr "oczekiwano tylko wartości dla zbioru"
-
-#~ msgid "expecting key:value for dict"
-#~ msgstr "oczekiwano klucz:wartość dla słownika"
-
-#~ msgid "extra keyword arguments given"
-#~ msgstr "nadmiarowe argumenty nazwane"
-
-#~ msgid "extra positional arguments given"
-#~ msgstr "nadmiarowe argumenty pozycyjne"
-
-#~ msgid "first argument to super() must be type"
-#~ msgstr "pierwszy argument super() musi być typem"
-
-#~ msgid "firstbit must be MSB"
-#~ msgstr "firstbit musi być MSB"
-
-#~ msgid "float too big"
-#~ msgstr "float zbyt wielki"
-
-#~ msgid "font must be 2048 bytes long"
-#~ msgstr "font musi mieć 2048 bajtów długości"
-
-#~ msgid "format requires a dict"
-#~ msgstr "format wymaga słownika"
-
-#~ msgid "full"
-#~ msgstr "pełny"
-
-#~ msgid "function does not take keyword arguments"
-#~ msgstr "funkcja nie bierze argumentów nazwanych"
-
-#~ msgid "function expected at most %d arguments, got %d"
-#~ msgstr "funkcja bierze najwyżej %d argumentów, jest %d"
-
-#~ msgid "function got multiple values for argument '%q'"
-#~ msgstr "funkcja dostała wiele wartości dla argumentu '%q'"
-
-#~ msgid "function missing %d required positional arguments"
-#~ msgstr "brak %d wymaganych argumentów pozycyjnych funkcji"
-
-#~ msgid "function missing keyword-only argument"
-#~ msgstr "brak argumentu nazwanego funkcji"
-
-#~ msgid "function missing required keyword argument '%q'"
-#~ msgstr "brak wymaganego argumentu nazwanego '%q' funkcji"
-
-#~ msgid "function missing required positional argument #%d"
-#~ msgstr "brak wymaganego argumentu pozycyjnego #%d funkcji"
-
-#~ msgid "function takes %d positional arguments but %d were given"
-#~ msgstr "funkcja wymaga %d argumentów pozycyjnych, ale jest %d"
-
-#~ msgid "generator already executing"
-#~ msgstr "generator już się wykonuje"
-
-<<<<<<< HEAD
-#~ msgid "generator ignored GeneratorExit"
-#~ msgstr "generator zignorował GeneratorExit"
-=======
-#: ports/nrf/common-hal/bleio/__init__.c
-msgid "non-UUID found in service_uuids_whitelist"
-msgstr ""
->>>>>>> 3f7321af
-
-#~ msgid "graphic must be 2048 bytes long"
-#~ msgstr "graphic musi mieć 2048 bajtów długości"
-
-#~ msgid "heap must be a list"
-#~ msgstr "heap musi być listą"
-
-#~ msgid "identifier redefined as global"
-#~ msgstr "nazwa przedefiniowana jako globalna"
-
-#~ msgid "identifier redefined as nonlocal"
-#~ msgstr "nazwa przedefiniowana jako nielokalna"
-
-#~ msgid "incomplete format"
-#~ msgstr "niepełny format"
-
-#~ msgid "incomplete format key"
-#~ msgstr "niepełny klucz formatu"
-
-#~ msgid "incorrect padding"
-#~ msgstr "złe wypełnienie"
-
-#~ msgid "index out of range"
-#~ msgstr "indeks poza zakresem"
-
-#~ msgid "indices must be integers"
-#~ msgstr "indeksy muszą być całkowite"
-
-#~ msgid "inline assembler must be a function"
-#~ msgstr "wtrącony asembler musi być funkcją"
-
-#~ msgid "int() arg 2 must be >= 2 and <= 36"
-#~ msgstr "argument 2 do int() busi być pomiędzy 2 a 36"
-
-#~ msgid "integer required"
-#~ msgstr "wymagana liczba całkowita"
-
 #~ msgid "interval not in range 0.0020 to 10.24"
 #~ msgstr "przedział poza zakresem 0.0020 do 10.24"
 
-#~ msgid "invalid I2C peripheral"
-#~ msgstr "złe I2C"
-
-#~ msgid "invalid SPI peripheral"
-#~ msgstr "złe SPI"
-
-#~ msgid "invalid arguments"
-#~ msgstr "złe arguemnty"
-
-#~ msgid "invalid cert"
-#~ msgstr "zły ceryfikat"
-
-#~ msgid "invalid dupterm index"
-#~ msgstr "zły indeks dupterm"
-
-#~ msgid "invalid format"
-#~ msgstr "zły format"
-
-#~ msgid "invalid format specifier"
-#~ msgstr "zła specyfikacja formatu"
-
-#~ msgid "invalid key"
-#~ msgstr "zły klucz"
-
-#~ msgid "invalid micropython decorator"
-#~ msgstr "zły dekorator micropythona"
-
-#~ msgid "invalid syntax"
-#~ msgstr "zła składnia"
-
-#~ msgid "invalid syntax for integer"
-#~ msgstr "zła składnia dla liczby całkowitej"
-
-#~ msgid "invalid syntax for integer with base %d"
-#~ msgstr "zła składnia dla liczby całkowitej w bazie %d"
-
-#~ msgid "invalid syntax for number"
-#~ msgstr "zła składnia dla liczby"
-
-#~ msgid "issubclass() arg 1 must be a class"
-#~ msgstr "argument 1 dla issubclass() musi być klasą"
-
-#~ msgid "issubclass() arg 2 must be a class or a tuple of classes"
-#~ msgstr "argument 2 dla issubclass() musi być klasą lub krotką klas"
-
-#~ msgid "join expects a list of str/bytes objects consistent with self object"
-#~ msgstr "join oczekuje listy str/bytes zgodnych z self"
-
-#~ msgid "keyword argument(s) not yet implemented - use normal args instead"
-#~ msgstr "argumenty nazwane nieobsługiwane - proszę użyć zwykłych argumentów"
-
-#~ msgid "keywords must be strings"
-#~ msgstr "słowa kluczowe muszą być łańcuchami"
-
-#~ msgid "label '%q' not defined"
-#~ msgstr "etykieta '%q' niezdefiniowana"
-
-#~ msgid "label redefined"
-#~ msgstr "etykieta przedefiniowana"
-
-#~ msgid "length argument not allowed for this type"
-#~ msgstr "ten typ nie pozawala na podanie długości"
-
-#~ msgid "lhs and rhs should be compatible"
-#~ msgstr "lewa i prawa strona powinny być kompatybilne"
-
-#~ msgid "local '%q' has type '%q' but source is '%q'"
-#~ msgstr "local '%q' jest typu '%q' lecz źródło jest '%q'"
-
-#~ msgid "local '%q' used before type known"
-#~ msgstr "local '%q' użyty zanim typ jest znany"
-
-#~ msgid "local variable referenced before assignment"
-#~ msgstr "zmienna lokalna użyta przed przypisaniem"
-
-#~ msgid "long int not supported in this build"
-#~ msgstr "long int jest nieobsługiwany"
-
-#~ msgid "map buffer too small"
-#~ msgstr "bufor mapy zbyt mały"
-
-#~ msgid "maximum recursion depth exceeded"
-#~ msgstr "przekroczono dozwoloną głębokość rekurencji"
-
-#~ msgid "memory allocation failed, allocating %u bytes"
-#~ msgstr "alokacja pamięci nie powiodła się, alokowano %u bajtów"
-
-#~ msgid "memory allocation failed, heap is locked"
-#~ msgstr "alokacja pamięci nie powiodła się, sterta zablokowana"
-
-#~ msgid "module not found"
-#~ msgstr "brak modułu"
-
-#~ msgid "multiple *x in assignment"
-#~ msgstr "wiele *x w przypisaniu"
-
-#~ msgid "multiple bases have instance lay-out conflict"
-#~ msgstr "konflikt w planie instancji z powodu wielu baz"
-
-#~ msgid "multiple inheritance not supported"
-#~ msgstr "wielokrotne dziedzicznie niewspierane"
-
-#~ msgid "must raise an object"
-#~ msgstr "wyjątek musi być obiektem"
-
-#~ msgid "must specify all of sck/mosi/miso"
-#~ msgstr "sck/mosi/miso muszą być podane"
-
-#~ msgid "must use keyword argument for key function"
-#~ msgstr "funkcja key musi być podana jako argument nazwany"
-
-#~ msgid "name '%q' is not defined"
-#~ msgstr "nazwa '%q' niezdefiniowana"
-
-#~ msgid "name not defined"
-#~ msgstr "nazwa niezdefiniowana"
-
-#~ msgid "name reused for argument"
-#~ msgstr "nazwa użyta ponownie jako argument"
-
-#~ msgid "native yield"
-#~ msgstr "natywny yield"
-
-#~ msgid "need more than %d values to unpack"
-#~ msgstr "potrzeba więcej niż %d do rozpakowania"
-
-#~ msgid "negative power with no float support"
-#~ msgstr "ujemna potęga, ale brak obsługi liczb zmiennoprzecinkowych"
-
-#~ msgid "negative shift count"
-#~ msgstr "ujemne przesunięcie"
-
-#~ msgid "no active exception to reraise"
-#~ msgstr "brak wyjątku do ponownego rzucenia"
-
-#~ msgid "no binding for nonlocal found"
-#~ msgstr "brak wiązania dla zmiennej nielokalnej"
-
-#~ msgid "no module named '%q'"
-#~ msgstr "brak modułu o nazwie '%q'"
-
-#~ msgid "no such attribute"
-#~ msgstr "nie ma takiego atrybutu"
-
-#~ msgid "non-default argument follows default argument"
-#~ msgstr "argument z wartością domyślną przed argumentem bez"
-
-#~ msgid "non-hex digit found"
-#~ msgstr "cyfra nieszesnastkowa"
-
-#~ msgid "non-keyword arg after */**"
-#~ msgstr "argument nienazwany po */**"
-
-#~ msgid "non-keyword arg after keyword arg"
-#~ msgstr "argument nienazwany po nazwanym"
-
-#~ msgid "not all arguments converted during string formatting"
-#~ msgstr "nie wszystkie argumenty wykorzystane w formatowaniu"
-
-#~ msgid "not enough arguments for format string"
-#~ msgstr "nie dość argumentów przy formatowaniu"
-
-#~ msgid "object '%s' is not a tuple or list"
-#~ msgstr "obiekt '%s' nie jest krotką ani listą"
-
-#~ msgid "object does not support item assignment"
-#~ msgstr "obiekt nie obsługuje przypisania do elementów"
-
-#~ msgid "object does not support item deletion"
-#~ msgstr "obiekt nie obsługuje usuwania elementów"
-
-#~ msgid "object has no len"
-#~ msgstr "obiekt nie ma len"
-
-#~ msgid "object is not subscriptable"
-#~ msgstr "obiekt nie ma elementów"
-
-#~ msgid "object not an iterator"
-#~ msgstr "obiekt nie jest iteratorem"
-
-#~ msgid "object not callable"
-#~ msgstr "obiekt nie jest wywoływalny"
-
-#~ msgid "object not iterable"
-#~ msgstr "obiekt nie jest iterowalny"
-
-#~ msgid "object of type '%s' has no len()"
-#~ msgstr "obiekt typu '%s' nie ma len()"
-
-#~ msgid "object with buffer protocol required"
-#~ msgstr "wymagany obiekt z protokołem buforu"
-
-#~ msgid "odd-length string"
-#~ msgstr "łańcuch o nieparzystej długości"
-
-#~ msgid "offset out of bounds"
-#~ msgstr "offset poza zakresem"
-
-#~ msgid "ord expects a character"
-#~ msgstr "ord oczekuje znaku"
-
-#~ msgid "ord() expected a character, but string of length %d found"
-#~ msgstr "ord() oczekuje znaku, a jest łańcuch od długości %d"
-
-#~ msgid "overflow converting long int to machine word"
-#~ msgstr "przepełnienie przy konwersji long in to słowa maszynowego"
-
-#~ msgid "palette must be 32 bytes long"
-#~ msgstr "paleta musi mieć 32 bajty długości"
-
-#~ msgid "parameter annotation must be an identifier"
-#~ msgstr "anotacja parametru musi być identyfikatorem"
-
-#~ msgid "parameters must be registers in sequence a2 to a5"
-#~ msgstr "parametry muszą być rejestrami w kolejności a2 do a5"
-
-#~ msgid "parameters must be registers in sequence r0 to r3"
-#~ msgstr "parametry muszą być rejestrami w kolejności r0 do r3"
-
-#~ msgid "pop from an empty PulseIn"
-#~ msgstr "pop z pustego PulseIn"
-
-#~ msgid "pop from an empty set"
-#~ msgstr "pop z pustego zbioru"
-
-#~ msgid "pop from empty list"
-#~ msgstr "pop z pustej listy"
-
-#~ msgid "popitem(): dictionary is empty"
-#~ msgstr "popitem(): słownik jest pusty"
-
-#~ msgid "pow() 3rd argument cannot be 0"
-#~ msgstr "trzeci argument pow() nie może być 0"
-
-#~ msgid "pow() with 3 arguments requires integers"
-#~ msgstr "trzyargumentowe pow() wymaga liczb całkowitych"
-
-#~ msgid "queue overflow"
-#~ msgstr "przepełnienie kolejki"
-
-#~ msgid "rawbuf is not the same size as buf"
-#~ msgstr "rawbuf nie jest tej samej wielkości co buf"
-
-#~ msgid "readonly attribute"
-#~ msgstr "atrybut tylko do odczytu"
-
-#~ msgid "relative import"
-#~ msgstr "relatywny import"
-
-#~ msgid "requested length %d but object has length %d"
-#~ msgstr "zażądano długości %d ale obiekt ma długość %d"
-
-#~ msgid "return annotation must be an identifier"
-#~ msgstr "anotacja wartości musi być identyfikatorem"
-
-#~ msgid "return expected '%q' but got '%q'"
-#~ msgstr "return oczekiwał '%q', a jest '%q'"
-
-#~ msgid "rsplit(None,n)"
-#~ msgstr "rsplit(None,n)"
-
-#~ msgid ""
-#~ "sample_source buffer must be a bytearray or array of type 'h', 'H', 'b' "
-#~ "or 'B'"
-#~ msgstr ""
-#~ "bufor sample_source musi być bytearray lub tablicą typu 'h', 'H', 'b' lub "
-#~ "'B'"
-
-#~ msgid "sampling rate out of range"
-#~ msgstr "częstotliwość próbkowania poza zakresem"
-
-#~ msgid "schedule stack full"
-#~ msgstr "stos planu pełen"
-
-#~ msgid "script compilation not supported"
-#~ msgstr "kompilowanie skryptów nieobsługiwane"
-
 #~ msgid "services includes an object that is not a Service"
 #~ msgstr "obiekt typu innego niż Service w services"
 
-#~ msgid "sign not allowed in string format specifier"
-#~ msgstr "znak jest niedopuszczalny w specyfikacji formatu łańcucha"
-
-#~ msgid "sign not allowed with integer format specifier 'c'"
-#~ msgstr "znak jest niedopuszczalny w specyfikacji 'c'"
-
-#~ msgid "single '}' encountered in format string"
-#~ msgstr "pojedynczy '}' w specyfikacji formatu"
-
-#~ msgid "slice step cannot be zero"
-#~ msgstr "zerowy krok"
-
-#~ msgid "small int overflow"
-#~ msgstr "przepełnienie small int"
-
-#~ msgid "soft reboot\n"
-#~ msgstr "programowy reset\n"
-
-#~ msgid "start/end indices"
-#~ msgstr "początkowe/końcowe indeksy"
-
-#~ msgid "stream operation not supported"
-#~ msgstr "operacja na strumieniu nieobsługiwana"
-
-#~ msgid "string index out of range"
-#~ msgstr "indeks łańcucha poza zakresem"
-
-#~ msgid "string indices must be integers, not %s"
-#~ msgstr "indeksy łańcucha muszą być całkowite, nie %s"
-
-#~ msgid "string not supported; use bytes or bytearray"
-#~ msgstr "łańcuchy nieobsługiwane; użyj bytes lub bytearray"
-
-#~ msgid "struct: cannot index"
-#~ msgstr "struct: nie można indeksować"
-
-#~ msgid "struct: index out of range"
-#~ msgstr "struct: indeks poza zakresem"
-
-#~ msgid "struct: no fields"
-#~ msgstr "struct: brak pól"
-
-#~ msgid "substring not found"
-#~ msgstr "brak pod-łańcucha"
-
-#~ msgid "super() can't find self"
-#~ msgstr "super() nie może znaleźć self"
-
-#~ msgid "syntax error in JSON"
-#~ msgstr "błąd składni w JSON"
-
-#~ msgid "syntax error in uctypes descriptor"
-#~ msgstr "błąd składni w deskryptorze uctypes"
-
 #~ msgid "tile index out of bounds"
-#~ msgstr "indeks kafelka poza zakresem"
-
-#~ msgid "too many values to unpack (expected %d)"
-#~ msgstr "zbyt wiele wartości do rozpakowania (oczekiwano %d)"
-
-#~ msgid "tuple index out of range"
-#~ msgstr "indeks krotki poza zakresem"
-
-#~ msgid "tuple/list has wrong length"
-#~ msgstr "krotka/lista ma złą długość"
-
-#~ msgid "tuple/list required on RHS"
-#~ msgstr "wymagana krotka/lista po prawej stronie"
-
-#~ msgid "tx and rx cannot both be None"
-#~ msgstr "tx i rx nie mogą być oba None"
-
-#~ msgid "type '%q' is not an acceptable base type"
-#~ msgstr "typ '%q' nie może być bazowy"
-
-#~ msgid "type is not an acceptable base type"
-#~ msgstr "typ nie może być bazowy"
-
-#~ msgid "type object '%q' has no attribute '%q'"
-#~ msgstr "typ '%q' nie ma atrybutu '%q'"
-
-#~ msgid "type takes 1 or 3 arguments"
-#~ msgstr "type wymaga 1 lub 3 argumentów"
-
-#~ msgid "ulonglong too large"
-#~ msgstr "ulonglong zbyt wielkie"
-
-#~ msgid "unary op %q not implemented"
-#~ msgstr "operator unarny %q niezaimplementowany"
-
-#~ msgid "unexpected indent"
-#~ msgstr "złe wcięcie"
-
-#~ msgid "unexpected keyword argument"
-#~ msgstr "zły argument nazwany"
-
-#~ msgid "unexpected keyword argument '%q'"
-#~ msgstr "zły argument nazwany '%q'"
-
-#~ msgid "unicode name escapes"
-#~ msgstr "nazwy unicode"
-
-#~ msgid "unindent does not match any outer indentation level"
-#~ msgstr "wcięcie nie pasuje do żadnego wcześniejszego wcięcia"
-
-#~ msgid "unknown conversion specifier %c"
-#~ msgstr "zła specyfikacja konwersji %c"
-
-#~ msgid "unknown format code '%c' for object of type '%s'"
-#~ msgstr "zły kod formatowania '%c' dla obiektu typu '%s'"
-
-<<<<<<< HEAD
-#~ msgid "unknown format code '%c' for object of type 'float'"
-#~ msgstr "zły kod foratowania '%c' dla obiektu typu 'float'"
-=======
-#~ msgid "bad GATT role"
-#~ msgstr "zła rola GATT"
-
-#~ msgid "interval not in range 0.0020 to 10.24"
-#~ msgstr "przedział poza zakresem 0.0020 do 10.24"
->>>>>>> 3f7321af
-
-#~ msgid "unknown format code '%c' for object of type 'str'"
-#~ msgstr "zły kod formatowania '%c' dla obiektu typu 'str'"
-
-#~ msgid "unknown type"
-#~ msgstr "zły typ"
-
-#~ msgid "unknown type '%q'"
-#~ msgstr "zły typ '%q'"
-
-#~ msgid "unmatched '{' in format"
-#~ msgstr "niepasujące '{' for formacie"
-
-#~ msgid "unreadable attribute"
-#~ msgstr "nieczytelny atrybut"
-
-#~ msgid "unsupported Thumb instruction '%s' with %d arguments"
-#~ msgstr "zła instrukcja Thumb '%s' z %d argumentami"
-
-#~ msgid "unsupported Xtensa instruction '%s' with %d arguments"
-#~ msgstr "zła instrukcja Xtensa '%s' z %d argumentami"
-
-#~ msgid "unsupported format character '%c' (0x%x) at index %d"
-#~ msgstr "zły znak formatowania '%c' (0x%x) na pozycji %d"
-
-#~ msgid "unsupported type for %q: '%s'"
-#~ msgstr "zły typ dla %q: '%s'"
-
-#~ msgid "unsupported type for operator"
-#~ msgstr "zły typ dla operatora"
-
-#~ msgid "unsupported types for %q: '%s', '%s'"
-#~ msgstr "złe typy dla %q: '%s', '%s'"
-
-#~ msgid "write_args must be a list, tuple, or None"
-#~ msgstr "write_args musi być listą, krotką lub None"
-
-#~ msgid "wrong number of arguments"
-#~ msgstr "zła liczba argumentów"
-
-#~ msgid "wrong number of values to unpack"
-#~ msgstr "zła liczba wartości do rozpakowania"
-
-#~ msgid "zero step"
-#~ msgstr "zerowy krok"+#~ msgstr "indeks kafelka poza zakresem"